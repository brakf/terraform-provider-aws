--- conflicted
+++ resolved
@@ -26,11 +26,7 @@
 
 The following arguments are required:
 
-<<<<<<< HEAD
 * `deployment_type` - (Required) - The filesystem deployment type. Valid values: `SINGLE_AZ_1`, `SINGLE_AZ_2`, `MULTI_AZ_1`, `SINGLE_AZ_HA_1` and `SINGLE_AZ_HA_2`.
-=======
-* `deployment_type` - (Required) The filesystem deployment type. Valid values: `SINGLE_AZ_1`, `SINGLE_AZ_2` and `MULTI_AZ_1`.
->>>>>>> 01370721
 * `storage_capacity` - (Required) The storage capacity (GiB) of the file system. Valid values between `64` and `524288`.
 * `subnet_ids` - (Required) A list of IDs for the subnets that the file system will be accessible from.
 * `throughput_capacity` - (Required) Throughput (MB/s) of the file system. Valid values depend on `deployment_type`. Must be one of `64`, `128`, `256`, `512`, `1024`, `2048`, `3072`, `4096` for `SINGLE_AZ_1`. Must be one of `160`, `320`, `640`, `1280`, `2560`, `3840`, `5120`, `7680`, `10240` for `SINGLE_AZ_2`.
