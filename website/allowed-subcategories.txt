--- conflicted
+++ resolved
@@ -37,11 +37,8 @@
 Chime SDK Media Pipelines
 Chime SDK Meetings
 Chime SDK Messaging
-<<<<<<< HEAD
+Chime SDK Voice
 Clean Rooms
-=======
-Chime SDK Voice
->>>>>>> cce7bbe6
 Cloud Control API
 Cloud Directory
 Cloud Map
