package events_test

import (
	"context"
	"fmt"
	"os"
	"regexp"
	"strconv"
	"strings"
	"testing"

	"github.com/aws/aws-sdk-go/aws/endpoints"
	"github.com/aws/aws-sdk-go/service/eventbridge"
	sdkacctest "github.com/hashicorp/terraform-plugin-sdk/v2/helper/acctest"
	"github.com/hashicorp/terraform-plugin-sdk/v2/helper/resource"
	"github.com/hashicorp/terraform-plugin-sdk/v2/terraform"
	"github.com/hashicorp/terraform-provider-aws/internal/acctest"
	"github.com/hashicorp/terraform-provider-aws/internal/conns"
	tfevents "github.com/hashicorp/terraform-provider-aws/internal/service/events"
	"github.com/hashicorp/terraform-provider-aws/internal/tfresource"
)

func TestAccEventsTarget_basic(t *testing.T) {
	ctx := acctest.Context(t)
	var v eventbridge.Target
	rName := sdkacctest.RandomWithPrefix(acctest.ResourcePrefix)
	resourceName := "aws_cloudwatch_event_target.test"
	snsTopicResourceName := "aws_sns_topic.test"

	resource.ParallelTest(t, resource.TestCase{
		PreCheck:                 func() { acctest.PreCheck(ctx, t) },
		ErrorCheck:               acctest.ErrorCheck(t, eventbridge.EndpointsID),
		ProtoV5ProviderFactories: acctest.ProtoV5ProviderFactories,
		CheckDestroy:             testAccCheckTargetDestroy(ctx),
		Steps: []resource.TestStep{
			{
				Config: testAccTargetConfig_basic(rName),
				Check: resource.ComposeTestCheckFunc(
					testAccCheckTargetExists(ctx, resourceName, &v),
					resource.TestCheckResourceAttr(resourceName, "rule", rName),
					resource.TestCheckResourceAttr(resourceName, "event_bus_name", "default"),
					resource.TestCheckResourceAttr(resourceName, "target_id", rName),
					resource.TestCheckResourceAttrPair(resourceName, "arn", snsTopicResourceName, "arn"),

					resource.TestCheckResourceAttr(resourceName, "input", ""),
					resource.TestCheckResourceAttr(resourceName, "input_path", ""),
					resource.TestCheckResourceAttr(resourceName, "role_arn", ""),
					resource.TestCheckResourceAttr(resourceName, "run_command_targets.#", "0"),
					resource.TestCheckResourceAttr(resourceName, "batch_target.#", "0"),
					resource.TestCheckResourceAttr(resourceName, "ecs_target.#", "0"),
					resource.TestCheckResourceAttr(resourceName, "http_target.#", "0"),
					resource.TestCheckResourceAttr(resourceName, "kinesis_target.#", "0"),
					resource.TestCheckResourceAttr(resourceName, "sqs_target.#", "0"),
					resource.TestCheckResourceAttr(resourceName, "input_transformer.#", "0"),
				),
			},
			{
				ResourceName:      resourceName,
				ImportState:       true,
				ImportStateIdFunc: testAccTargetImportStateIdFunc(resourceName),
				ImportStateVerify: true,
			},
			{
				ResourceName:      resourceName,
				ImportState:       true,
				ImportStateIdFunc: testAccTargetNoBusNameImportStateIdFunc(resourceName),
				ImportStateVerify: true,
			},
			{
				Config:   testAccTargetConfig_defaultBusName(rName),
				PlanOnly: true,
			},
		},
	})
}

func TestAccEventsTarget_disappears(t *testing.T) {
	ctx := acctest.Context(t)
	var v eventbridge.Target
	rName := sdkacctest.RandomWithPrefix(acctest.ResourcePrefix)
	resourceName := "aws_cloudwatch_event_target.test"

	resource.ParallelTest(t, resource.TestCase{
		PreCheck:                 func() { acctest.PreCheck(ctx, t) },
		ErrorCheck:               acctest.ErrorCheck(t, eventbridge.EndpointsID),
		ProtoV5ProviderFactories: acctest.ProtoV5ProviderFactories,
		CheckDestroy:             testAccCheckTargetDestroy(ctx),
		Steps: []resource.TestStep{
			{
				Config: testAccTargetConfig_basic(rName),
				Check: resource.ComposeTestCheckFunc(
					testAccCheckTargetExists(ctx, resourceName, &v),
					acctest.CheckResourceDisappears(ctx, acctest.Provider, tfevents.ResourceTarget(), resourceName),
				),
				ExpectNonEmptyPlan: true,
			},
		},
	})
}

func TestAccEventsTarget_eventBusName(t *testing.T) {
	ctx := acctest.Context(t)
	var v eventbridge.Target
	rName := sdkacctest.RandomWithPrefix(acctest.ResourcePrefix)
	resourceName := "aws_cloudwatch_event_target.test"

	resource.ParallelTest(t, resource.TestCase{
		PreCheck:                 func() { acctest.PreCheck(ctx, t) },
		ErrorCheck:               acctest.ErrorCheck(t, eventbridge.EndpointsID),
		ProtoV5ProviderFactories: acctest.ProtoV5ProviderFactories,
		CheckDestroy:             testAccCheckTargetDestroy(ctx),
		Steps: []resource.TestStep{
			{
				Config: testAccTargetConfig_busName(rName),
				Check: resource.ComposeTestCheckFunc(
					testAccCheckTargetExists(ctx, resourceName, &v),
					resource.TestCheckResourceAttr(resourceName, "rule", rName),
					resource.TestCheckResourceAttr(resourceName, "event_bus_name", rName),
					resource.TestCheckResourceAttr(resourceName, "target_id", rName),
				),
			},
			{
				ResourceName:      resourceName,
				ImportState:       true,
				ImportStateIdFunc: testAccTargetImportStateIdFunc(resourceName),
				ImportStateVerify: true,
			},
		},
	})
}

func TestAccEventsTarget_eventBusARN(t *testing.T) {
	ctx := acctest.Context(t)

	// "ValidationException: Adding an EventBus as a target within an account is not allowed."
	if got, want := acctest.Partition(), endpoints.AwsUsGovPartitionID; got == want {
		t.Skipf("EventBridge Target EventBus ARNs are not supported in %s partition", got)
	}

	resourceName := "aws_cloudwatch_event_target.test"

	var target eventbridge.Target
	ruleName := sdkacctest.RandomWithPrefix("tf-acc-test-rule")
	targetID := sdkacctest.RandomWithPrefix("tf-acc-test-target")
	originEventBusName := sdkacctest.RandomWithPrefix(acctest.ResourcePrefix)
	destinationEventBusName := sdkacctest.RandomWithPrefix(acctest.ResourcePrefix)

	resource.ParallelTest(t, resource.TestCase{
		PreCheck:                 func() { acctest.PreCheck(ctx, t) },
		ErrorCheck:               acctest.ErrorCheck(t, eventbridge.EndpointsID),
		ProtoV5ProviderFactories: acctest.ProtoV5ProviderFactories,
		CheckDestroy:             testAccCheckTargetDestroy(ctx),
		Steps: []resource.TestStep{
			{
				Config: testAccTargetConfig_busARN(ruleName, originEventBusName, targetID, destinationEventBusName, sdkacctest.RandomWithPrefix("tf-acc-test-target"), sdkacctest.RandomWithPrefix("tf-acc-test-target")),
				Check: resource.ComposeTestCheckFunc(
					testAccCheckTargetExists(ctx, resourceName, &target),
					resource.TestCheckResourceAttr(resourceName, "rule", ruleName),
					acctest.MatchResourceAttrRegionalARN(resourceName, "arn", "events", regexp.MustCompile(fmt.Sprintf("event-bus/%s", destinationEventBusName))),
					acctest.MatchResourceAttrRegionalARN(resourceName, "event_bus_name", "events", regexp.MustCompile(fmt.Sprintf("event-bus/%s", originEventBusName))),
					resource.TestCheckResourceAttr(resourceName, "target_id", targetID),
				),
			},
			{
				ResourceName:      resourceName,
				ImportState:       true,
				ImportStateIdFunc: testAccTargetImportStateIdFunc(resourceName),
				ImportStateVerify: true,
			},
		},
	})
}

func TestAccEventsTarget_generatedTargetID(t *testing.T) {
	ctx := acctest.Context(t)
	resourceName := "aws_cloudwatch_event_target.test"
	snsTopicResourceName := "aws_sns_topic.test"

	var v eventbridge.Target
	ruleName := sdkacctest.RandomWithPrefix("tf-acc-cw-event-rule-missing-target-id")
	snsTopicName := sdkacctest.RandomWithPrefix("tf-acc")

	resource.ParallelTest(t, resource.TestCase{
		PreCheck:                 func() { acctest.PreCheck(ctx, t) },
		ErrorCheck:               acctest.ErrorCheck(t, eventbridge.EndpointsID),
		ProtoV5ProviderFactories: acctest.ProtoV5ProviderFactories,
		CheckDestroy:             testAccCheckTargetDestroy(ctx),
		Steps: []resource.TestStep{
			{
				Config: testAccTargetConfig_missingID(ruleName, snsTopicName),
				Check: resource.ComposeTestCheckFunc(
					testAccCheckTargetExists(ctx, resourceName, &v),
					resource.TestCheckResourceAttr(resourceName, "rule", ruleName),
					resource.TestCheckResourceAttrPair(resourceName, "arn", snsTopicResourceName, "arn"),
					acctest.CheckResourceAttrNameGenerated(resourceName, "target_id"),
				),
			},
			{
				ResourceName:      resourceName,
				ImportState:       true,
				ImportStateIdFunc: testAccTargetImportStateIdFunc(resourceName),
				ImportStateVerify: true,
			},
		},
	})
}

func TestAccEventsTarget_RetryPolicy_deadLetter(t *testing.T) {
	ctx := acctest.Context(t)
	var v eventbridge.Target
	rName := sdkacctest.RandomWithPrefix(acctest.ResourcePrefix)
	resourceName := "aws_cloudwatch_event_target.test"
	kinesisStreamResourceName := "aws_kinesis_stream.test"
	queueResourceName := "aws_sqs_queue.test"

	resource.ParallelTest(t, resource.TestCase{
		PreCheck:                 func() { acctest.PreCheck(ctx, t) },
		ErrorCheck:               acctest.ErrorCheck(t, eventbridge.EndpointsID),
		ProtoV5ProviderFactories: acctest.ProtoV5ProviderFactories,
		CheckDestroy:             testAccCheckTargetDestroy(ctx),
		Steps: []resource.TestStep{
			{
				Config: testAccTargetConfig_retryPolicyDlc(rName),
				Check: resource.ComposeTestCheckFunc(
					testAccCheckTargetExists(ctx, resourceName, &v),
					resource.TestCheckResourceAttr(resourceName, "rule", rName),
					resource.TestCheckResourceAttr(resourceName, "target_id", rName),
					resource.TestCheckResourceAttrPair(resourceName, "arn", kinesisStreamResourceName, "arn"),
					acctest.CheckResourceAttrEquivalentJSON(resourceName, "input", `{"source": ["aws.cloudtrail"]}`),
					resource.TestCheckResourceAttr(resourceName, "input_path", ""),
					resource.TestCheckResourceAttr(resourceName, "retry_policy.0.maximum_event_age_in_seconds", "60"),
					resource.TestCheckResourceAttr(resourceName, "retry_policy.0.maximum_retry_attempts", "5"),
					resource.TestCheckResourceAttrPair(resourceName, "dead_letter_config.0.arn", queueResourceName, "arn"),
				),
			},
			{
				ResourceName:      resourceName,
				ImportState:       true,
				ImportStateIdFunc: testAccTargetImportStateIdFunc(resourceName),
				ImportStateVerify: true,
			},
		},
	})
}

func TestAccEventsTarget_full(t *testing.T) {
	ctx := acctest.Context(t)
	resourceName := "aws_cloudwatch_event_target.test"
	kinesisStreamResourceName := "aws_kinesis_stream.test"
	var v eventbridge.Target

	ruleName := sdkacctest.RandomWithPrefix("tf-acc-cw-event-rule-full")
	ssmDocumentName := sdkacctest.RandomWithPrefix("tf_ssm_Document")
	targetID := sdkacctest.RandomWithPrefix("tf-acc-cw-target-full")

	resource.ParallelTest(t, resource.TestCase{
		PreCheck:                 func() { acctest.PreCheck(ctx, t) },
		ErrorCheck:               acctest.ErrorCheck(t, eventbridge.EndpointsID),
		ProtoV5ProviderFactories: acctest.ProtoV5ProviderFactories,
		CheckDestroy:             testAccCheckTargetDestroy(ctx),
		Steps: []resource.TestStep{
			{
				Config: testAccTargetConfig_full(ruleName, targetID, ssmDocumentName),
				Check: resource.ComposeTestCheckFunc(
					testAccCheckTargetExists(ctx, resourceName, &v),
					resource.TestCheckResourceAttr(resourceName, "rule", ruleName),
					resource.TestCheckResourceAttr(resourceName, "target_id", targetID),
					resource.TestCheckResourceAttrPair(resourceName, "arn", kinesisStreamResourceName, "arn"),
					acctest.CheckResourceAttrEquivalentJSON(resourceName, "input", `{"source": ["aws.cloudtrail"]}`),
					resource.TestCheckResourceAttr(resourceName, "input_path", ""),
				),
			},
			{
				ResourceName:      resourceName,
				ImportState:       true,
				ImportStateIdFunc: testAccTargetImportStateIdFunc(resourceName),
				ImportStateVerify: true,
			},
		},
	})
}

func TestAccEventsTarget_ssmDocument(t *testing.T) {
	ctx := acctest.Context(t)
	resourceName := "aws_cloudwatch_event_target.test"
	var v eventbridge.Target
	rName := sdkacctest.RandomWithPrefix("tf_ssm_Document")

	resource.ParallelTest(t, resource.TestCase{
		PreCheck:                 func() { acctest.PreCheck(ctx, t) },
		ErrorCheck:               acctest.ErrorCheck(t, eventbridge.EndpointsID),
		ProtoV5ProviderFactories: acctest.ProtoV5ProviderFactories,
		CheckDestroy:             testAccCheckTargetDestroy(ctx),
		Steps: []resource.TestStep{
			{
				Config: testAccTargetConfig_ssmDocument(rName),
				Check: resource.ComposeTestCheckFunc(
					testAccCheckTargetExists(ctx, resourceName, &v),
					resource.TestCheckResourceAttr(resourceName, "run_command_targets.#", "1"),
					resource.TestCheckResourceAttr(resourceName, "run_command_targets.0.key", "tag:Name"),
					resource.TestCheckResourceAttr(resourceName, "run_command_targets.0.values.#", "1"),
					resource.TestCheckResourceAttr(resourceName, "run_command_targets.0.values.0", "acceptance_test"),
				),
			},
			{
				ResourceName:      resourceName,
				ImportState:       true,
				ImportStateIdFunc: testAccTargetImportStateIdFunc(resourceName),
				ImportStateVerify: true,
			},
		},
	})
}

func TestAccEventsTarget_http(t *testing.T) {
	ctx := acctest.Context(t)
	resourceName := "aws_cloudwatch_event_target.test"

	var v eventbridge.Target
	rName := sdkacctest.RandomWithPrefix("tf_http_target")

	resource.ParallelTest(t, resource.TestCase{
		PreCheck:                 func() { acctest.PreCheck(ctx, t) },
		ErrorCheck:               acctest.ErrorCheck(t, eventbridge.EndpointsID),
		ProtoV5ProviderFactories: acctest.ProtoV5ProviderFactories,
		CheckDestroy:             testAccCheckTargetDestroy(ctx),
		Steps: []resource.TestStep{
			{
				Config: testAccTargetConfig_http(rName),
				Check: resource.ComposeTestCheckFunc(
					testAccCheckTargetExists(ctx, resourceName, &v),
					resource.TestCheckResourceAttr(resourceName, "http_target.#", "1"),
					resource.TestCheckResourceAttr(resourceName, "http_target.0.path_parameter_values.#", "0"),
					resource.TestCheckResourceAttr(resourceName, "http_target.0.header_parameters.%", "1"),
					resource.TestCheckResourceAttr(resourceName, "http_target.0.header_parameters.X-Test", "test"),
					resource.TestCheckResourceAttr(resourceName, "http_target.0.query_string_parameters.%", "2"),
					resource.TestCheckResourceAttr(resourceName, "http_target.0.query_string_parameters.Env", "test"),
					resource.TestCheckResourceAttr(resourceName, "http_target.0.query_string_parameters.Path", "$.detail.path"),
				),
			},
			{
				ResourceName:      resourceName,
				ImportState:       true,
				ImportStateIdFunc: testAccTargetImportStateIdFunc(resourceName),
				ImportStateVerify: true,
			},
		},
	})
}

// https://github.com/hashicorp/terraform-provider-aws/issues/23805
func TestAccEventsTarget_http_params(t *testing.T) {
	ctx := acctest.Context(t)
	resourceName := "aws_cloudwatch_event_target.test"

	var v eventbridge.Target
	rName := sdkacctest.RandomWithPrefix("tf_http_target")

	resource.ParallelTest(t, resource.TestCase{
		PreCheck:                 func() { acctest.PreCheck(ctx, t) },
		ErrorCheck:               acctest.ErrorCheck(t, eventbridge.EndpointsID),
		ProtoV5ProviderFactories: acctest.ProtoV5ProviderFactories,
		CheckDestroy:             testAccCheckTargetDestroy(ctx),
		Steps: []resource.TestStep{
			{
				Config: testAccTargetConfig_httpParameter(rName),
				Check: resource.ComposeTestCheckFunc(
					testAccCheckTargetExists(ctx, resourceName, &v),
					resource.TestCheckResourceAttr(resourceName, "http_target.#", "1"),
					resource.TestCheckResourceAttr(resourceName, "http_target.0.path_parameter_values.#", "1"),
					resource.TestCheckResourceAttr(resourceName, "http_target.0.path_parameter_values.0", "test"),
					resource.TestCheckResourceAttr(resourceName, "http_target.0.header_parameters.%", "1"),
					resource.TestCheckResourceAttr(resourceName, "http_target.0.header_parameters.X-Test", "test"),
					resource.TestCheckResourceAttr(resourceName, "http_target.0.query_string_parameters.%", "2"),
					resource.TestCheckResourceAttr(resourceName, "http_target.0.query_string_parameters.Env", "test"),
					resource.TestCheckResourceAttr(resourceName, "http_target.0.query_string_parameters.Path", "$.detail.path"),
				),
			},
			{
				ResourceName:      resourceName,
				ImportState:       true,
				ImportStateIdFunc: testAccTargetImportStateIdFunc(resourceName),
				ImportStateVerify: true,
			},
			{
				Config: testAccTargetConfig_httpParameterUpdated(rName),
				Check: resource.ComposeTestCheckFunc(
					testAccCheckTargetExists(ctx, resourceName, &v),
					resource.TestCheckResourceAttr(resourceName, "http_target.#", "1"),
					resource.TestCheckResourceAttr(resourceName, "http_target.0.path_parameter_values.#", "2"),
					resource.TestCheckResourceAttr(resourceName, "http_target.0.path_parameter_values.0", "test"),
					resource.TestCheckResourceAttr(resourceName, "http_target.0.path_parameter_values.1", "test2"),
					resource.TestCheckResourceAttr(resourceName, "http_target.0.header_parameters.%", "1"),
					resource.TestCheckResourceAttr(resourceName, "http_target.0.header_parameters.X-Test", "test"),
					resource.TestCheckResourceAttr(resourceName, "http_target.0.query_string_parameters.%", "2"),
					resource.TestCheckResourceAttr(resourceName, "http_target.0.query_string_parameters.Env", "test"),
					resource.TestCheckResourceAttr(resourceName, "http_target.0.query_string_parameters.Path", "$.detail.path"),
				),
			},
		},
	})
}

func TestAccEventsTarget_ecs(t *testing.T) {
	ctx := acctest.Context(t)
	var v eventbridge.Target
	rName := sdkacctest.RandomWithPrefix(acctest.ResourcePrefix)
	resourceName := "aws_cloudwatch_event_target.test"
	iamRoleResourceName := "aws_iam_role.test"
	ecsTaskDefinitionResourceName := "aws_ecs_task_definition.task"

	resource.ParallelTest(t, resource.TestCase{
		PreCheck:                 func() { acctest.PreCheck(ctx, t) },
		ErrorCheck:               acctest.ErrorCheck(t, eventbridge.EndpointsID),
		ProtoV5ProviderFactories: acctest.ProtoV5ProviderFactories,
		CheckDestroy:             testAccCheckTargetDestroy(ctx),
		Steps: []resource.TestStep{
			{
				Config: testAccTargetConfig_ecs(rName),
				Check: resource.ComposeTestCheckFunc(
					testAccCheckTargetExists(ctx, resourceName, &v),
					resource.TestCheckResourceAttrPair(resourceName, "role_arn", iamRoleResourceName, "arn"),
					resource.TestCheckResourceAttr(resourceName, "ecs_target.#", "1"),
					resource.TestCheckResourceAttr(resourceName, "ecs_target.0.task_count", "1"),
					resource.TestCheckResourceAttrPair(resourceName, "ecs_target.0.task_definition_arn", ecsTaskDefinitionResourceName, "arn"),
					resource.TestCheckResourceAttr(resourceName, "ecs_target.0.launch_type", "FARGATE"),
					resource.TestCheckResourceAttr(resourceName, "ecs_target.0.network_configuration.#", "1"),
					resource.TestCheckResourceAttr(resourceName, "ecs_target.0.network_configuration.0.subnets.#", "1"),
					resource.TestCheckResourceAttr(resourceName, "ecs_target.0.ordered_placement_strategy.#", "0"),
				),
			},
			{
				ResourceName:      resourceName,
				ImportState:       true,
				ImportStateIdFunc: testAccTargetImportStateIdFunc(resourceName),
				ImportStateVerify: true,
			},
		},
	})
}

func TestAccEventsTarget_redshift(t *testing.T) {
	ctx := acctest.Context(t)
	var v eventbridge.Target
	rName := sdkacctest.RandomWithPrefix(acctest.ResourcePrefix)
	resourceName := "aws_cloudwatch_event_target.test"

	resource.ParallelTest(t, resource.TestCase{
		PreCheck:                 func() { acctest.PreCheck(ctx, t) },
		ErrorCheck:               acctest.ErrorCheck(t, eventbridge.EndpointsID),
		ProtoV5ProviderFactories: acctest.ProtoV5ProviderFactories,
		CheckDestroy:             testAccCheckTargetDestroy(ctx),
		Steps: []resource.TestStep{
			{
				Config: testAccTargetConfig_redshift(rName),
				Check: resource.ComposeTestCheckFunc(
					testAccCheckTargetExists(ctx, resourceName, &v),
					resource.TestCheckResourceAttr(resourceName, "redshift_target.#", "1"),
					resource.TestCheckResourceAttr(resourceName, "redshift_target.0.database", "redshiftdb"),
					resource.TestCheckResourceAttr(resourceName, "redshift_target.0.sql", "SELECT * FROM table"),
					resource.TestCheckResourceAttr(resourceName, "redshift_target.0.statement_name", "NewStatement"),
				),
			},
			{
				ResourceName:      resourceName,
				ImportState:       true,
				ImportStateIdFunc: testAccTargetImportStateIdFunc(resourceName),
				ImportStateVerify: true,
			},
		},
	})
}

// TestAccEventsTarget_ecsWithoutLaunchType verifies Event Target resources
// can be created without a specified LaunchType
// Reference: https://github.com/hashicorp/terraform-provider-aws/issues/16078
func TestAccEventsTarget_ecsWithoutLaunchType(t *testing.T) {
	ctx := acctest.Context(t)
	var v eventbridge.Target
	rName := sdkacctest.RandomWithPrefix(acctest.ResourcePrefix)
	resourceName := "aws_cloudwatch_event_target.test"
	iamRoleResourceName := "aws_iam_role.test"
	ecsTaskDefinitionResourceName := "aws_ecs_task_definition.task"

	resource.ParallelTest(t, resource.TestCase{
		PreCheck:                 func() { acctest.PreCheck(ctx, t) },
		ErrorCheck:               acctest.ErrorCheck(t, eventbridge.EndpointsID),
		ProtoV5ProviderFactories: acctest.ProtoV5ProviderFactories,
		CheckDestroy:             testAccCheckTargetDestroy(ctx),
		Steps: []resource.TestStep{
			{
				Config: testAccTargetConfig_ecsNoLaunchType(rName),
				Check: resource.ComposeTestCheckFunc(
					testAccCheckTargetExists(ctx, resourceName, &v),
					resource.TestCheckResourceAttrPair(resourceName, "role_arn", iamRoleResourceName, "arn"),
					resource.TestCheckResourceAttr(resourceName, "ecs_target.#", "1"),
					resource.TestCheckResourceAttr(resourceName, "ecs_target.0.task_count", "1"),
					resource.TestCheckResourceAttrPair(resourceName, "ecs_target.0.task_definition_arn", ecsTaskDefinitionResourceName, "arn"),
					resource.TestCheckResourceAttr(resourceName, "ecs_target.0.launch_type", ""),
					resource.TestCheckResourceAttr(resourceName, "ecs_target.0.network_configuration.#", "1"),
					resource.TestCheckResourceAttr(resourceName, "ecs_target.0.network_configuration.0.subnets.#", "1"),
				),
			},
			{
				ResourceName:      resourceName,
				ImportState:       true,
				ImportStateIdFunc: testAccTargetImportStateIdFunc(resourceName),
				ImportStateVerify: true,
			},
			{
				Config: testAccTargetConfig_ecs(rName),
				Check: resource.ComposeTestCheckFunc(
					testAccCheckTargetExists(ctx, resourceName, &v),
					resource.TestCheckResourceAttr(resourceName, "ecs_target.0.launch_type", "FARGATE"),
				),
			},
			{
				ResourceName:      resourceName,
				ImportState:       true,
				ImportStateIdFunc: testAccTargetImportStateIdFunc(resourceName),
				ImportStateVerify: true,
			},
			{
				Config: testAccTargetConfig_ecsNoLaunchType(rName),
				Check: resource.ComposeTestCheckFunc(
					testAccCheckTargetExists(ctx, resourceName, &v),
					resource.TestCheckResourceAttr(resourceName, "ecs_target.0.launch_type", ""),
				),
			},
		},
	})
}

func TestAccEventsTarget_ecsWithBlankLaunchType(t *testing.T) {
	ctx := acctest.Context(t)
	if testing.Short() {
		t.Skip("skipping long-running test in short mode")
	}

	var v eventbridge.Target
	rName := sdkacctest.RandomWithPrefix(acctest.ResourcePrefix)
	resourceName := "aws_cloudwatch_event_target.test"
	iamRoleResourceName := "aws_iam_role.test"
	ecsTaskDefinitionResourceName := "aws_ecs_task_definition.task"

	resource.ParallelTest(t, resource.TestCase{
		PreCheck:                 func() { acctest.PreCheck(ctx, t) },
		ErrorCheck:               acctest.ErrorCheck(t, eventbridge.EndpointsID),
		ProtoV5ProviderFactories: acctest.ProtoV5ProviderFactories,
		CheckDestroy:             testAccCheckTargetDestroy(ctx),
		Steps: []resource.TestStep{
			{
				Config: testAccTargetConfig_ecsBlankLaunchType(rName),
				Check: resource.ComposeTestCheckFunc(
					testAccCheckTargetExists(ctx, resourceName, &v),
					resource.TestCheckResourceAttrPair(resourceName, "role_arn", iamRoleResourceName, "arn"),
					resource.TestCheckResourceAttr(resourceName, "ecs_target.#", "1"),
					resource.TestCheckResourceAttr(resourceName, "ecs_target.0.task_count", "1"),
					resource.TestCheckResourceAttrPair(resourceName, "ecs_target.0.task_definition_arn", ecsTaskDefinitionResourceName, "arn"),
					resource.TestCheckResourceAttr(resourceName, "ecs_target.0.launch_type", ""),
					resource.TestCheckResourceAttr(resourceName, "ecs_target.0.network_configuration.#", "1"),
					resource.TestCheckResourceAttr(resourceName, "ecs_target.0.network_configuration.0.subnets.#", "1"),
				),
			},
			{
				ResourceName:      resourceName,
				ImportState:       true,
				ImportStateIdFunc: testAccTargetImportStateIdFunc(resourceName),
				ImportStateVerify: true,
			},
			{
				Config: testAccTargetConfig_ecs(rName),
				Check: resource.ComposeTestCheckFunc(
					testAccCheckTargetExists(ctx, resourceName, &v),
					resource.TestCheckResourceAttr(resourceName, "ecs_target.0.launch_type", "FARGATE"),
				),
			},
			{
				ResourceName:      resourceName,
				ImportState:       true,
				ImportStateIdFunc: testAccTargetImportStateIdFunc(resourceName),
				ImportStateVerify: true,
			},
			{
				Config: testAccTargetConfig_ecsBlankLaunchType(rName),
				Check: resource.ComposeTestCheckFunc(
					testAccCheckTargetExists(ctx, resourceName, &v),
					resource.TestCheckResourceAttr(resourceName, "ecs_target.0.launch_type", ""),
				),
			},
		},
	})
}

func TestAccEventsTarget_ecsWithBlankTaskCount(t *testing.T) {
	ctx := acctest.Context(t)
	var v eventbridge.Target
	rName := sdkacctest.RandomWithPrefix(acctest.ResourcePrefix)
	resourceName := "aws_cloudwatch_event_target.test"

	resource.ParallelTest(t, resource.TestCase{
		PreCheck:                 func() { acctest.PreCheck(ctx, t) },
		ErrorCheck:               acctest.ErrorCheck(t, eventbridge.EndpointsID),
		ProtoV5ProviderFactories: acctest.ProtoV5ProviderFactories,
		CheckDestroy:             testAccCheckTargetDestroy(ctx),
		Steps: []resource.TestStep{
			{
				Config: testAccTargetConfig_ecsBlankTaskCount(rName),
				Check: resource.ComposeTestCheckFunc(
					testAccCheckTargetExists(ctx, resourceName, &v),
					resource.TestCheckResourceAttr(resourceName, "ecs_target.#", "1"),
					resource.TestCheckResourceAttr(resourceName, "ecs_target.0.task_count", "1"),
				),
			},
			{
				ResourceName:      resourceName,
				ImportState:       true,
				ImportStateIdFunc: testAccTargetImportStateIdFunc(resourceName),
				ImportStateVerify: true,
			},
		},
	})
}

func TestAccEventsTarget_ecsFull(t *testing.T) {
	ctx := acctest.Context(t)
	var v eventbridge.Target
	rName := sdkacctest.RandomWithPrefix(acctest.ResourcePrefix)
	resourceName := "aws_cloudwatch_event_target.test"

	resource.ParallelTest(t, resource.TestCase{
		PreCheck:                 func() { acctest.PreCheck(ctx, t) },
		ErrorCheck:               acctest.ErrorCheck(t, eventbridge.EndpointsID),
		ProtoV5ProviderFactories: acctest.ProtoV5ProviderFactories,
		CheckDestroy:             testAccCheckTargetDestroy(ctx),
		Steps: []resource.TestStep{
			{
				Config: testAccTargetConfig_ecsBlankTaskCountFull(rName),
				Check: resource.ComposeTestCheckFunc(
					testAccCheckTargetExists(ctx, resourceName, &v),
					resource.TestCheckResourceAttr(resourceName, "ecs_target.#", "1"),
					resource.TestCheckResourceAttr(resourceName, "ecs_target.0.task_count", "1"),
					resource.TestCheckResourceAttr(resourceName, "ecs_target.0.launch_type", "FARGATE"),
					resource.TestCheckResourceAttr(resourceName, "ecs_target.0.enable_execute_command", "true"),
					resource.TestCheckResourceAttr(resourceName, "ecs_target.0.enable_ecs_managed_tags", "true"),
					resource.TestCheckResourceAttr(resourceName, "ecs_target.0.propagate_tags", "TASK_DEFINITION"),
					resource.TestCheckResourceAttr(resourceName, "ecs_target.0.placement_constraint.#", "1"),
					resource.TestCheckResourceAttr(resourceName, "ecs_target.0.placement_constraint.0.type", "distinctInstance"),
					resource.TestCheckResourceAttr(resourceName, "ecs_target.0.tags.%", "1"),
					resource.TestCheckResourceAttr(resourceName, "ecs_target.0.tags.test", "test1"),
				),
			},
			{
				ResourceName:      resourceName,
				ImportState:       true,
				ImportStateIdFunc: testAccTargetImportStateIdFunc(resourceName),
				ImportStateVerify: true,
			},
		},
	})
}

<<<<<<< HEAD
func TestAccEventsTarget_ecsNoPropagateTags(t *testing.T) {
	resourceName := "aws_cloudwatch_event_target.test"
	var v eventbridge.Target
	rName := sdkacctest.RandomWithPrefix("tf_ecs_target")

	resource.ParallelTest(t, resource.TestCase{
		PreCheck:          func() { acctest.PreCheck(t) },
		ErrorCheck:        acctest.ErrorCheck(t, eventbridge.EndpointsID),
		ProviderFactories: acctest.ProviderFactories,
		CheckDestroy:      testAccCheckTargetDestroy,
		Steps: []resource.TestStep{
			{
				Config: testAccTargetConfig_ecsNoPropagateTags(rName),
				Check: resource.ComposeTestCheckFunc(
					testAccCheckTargetExists(resourceName, &v),
					resource.TestCheckResourceAttr(resourceName, "ecs_target.#", "1"),
					resource.TestCheckResourceAttr(resourceName, "ecs_target.0.task_count", "1"),
					resource.TestCheckResourceAttr(resourceName, "ecs_target.0.launch_type", "FARGATE"),
					resource.TestCheckResourceAttr(resourceName, "ecs_target.0.propagate_tags", ""),
=======
func TestAccEventsTarget_ecsCapacityProvider(t *testing.T) {
	ctx := acctest.Context(t)
	var v eventbridge.Target
	rName := sdkacctest.RandomWithPrefix(acctest.ResourcePrefix)
	resourceName := "aws_cloudwatch_event_target.test"

	resource.ParallelTest(t, resource.TestCase{
		PreCheck:                 func() { acctest.PreCheck(ctx, t) },
		ErrorCheck:               acctest.ErrorCheck(t, eventbridge.EndpointsID),
		ProtoV5ProviderFactories: acctest.ProtoV5ProviderFactories,
		CheckDestroy:             testAccCheckTargetDestroy(ctx),
		Steps: []resource.TestStep{
			{
				Config: testAccTargetConfig_ecsCapacityProvider(rName),
				Check: resource.ComposeTestCheckFunc(
					testAccCheckTargetExists(ctx, resourceName, &v),
					resource.TestCheckResourceAttr(resourceName, "ecs_target.#", "1"),
					resource.TestCheckResourceAttr(resourceName, "ecs_target.0.task_count", "1"),
					resource.TestCheckResourceAttr(resourceName, "ecs_target.0.capacity_provider_strategy.#", "1"),
					resource.TestCheckResourceAttr(resourceName, "ecs_target.0.capacity_provider_strategy.0.base", "1"),
					resource.TestCheckResourceAttr(resourceName, "ecs_target.0.capacity_provider_strategy.0.weight", "100"),
					resource.TestCheckResourceAttr(resourceName, "ecs_target.0.capacity_provider_strategy.0.capacity_provider", "test"),
				),
			},
			{
				ResourceName:      resourceName,
				ImportState:       true,
				ImportStateIdFunc: testAccTargetImportStateIdFunc(resourceName),
				ImportStateVerify: true,
			},
		},
	})
}

func TestAccEventsTarget_ecsPlacementStrategy(t *testing.T) {
	ctx := acctest.Context(t)
	var v eventbridge.Target
	rName := sdkacctest.RandomWithPrefix(acctest.ResourcePrefix)
	resourceName := "aws_cloudwatch_event_target.test"

	resource.ParallelTest(t, resource.TestCase{
		PreCheck:                 func() { acctest.PreCheck(ctx, t) },
		ErrorCheck:               acctest.ErrorCheck(t, eventbridge.EndpointsID),
		ProtoV5ProviderFactories: acctest.ProtoV5ProviderFactories,
		CheckDestroy:             testAccCheckTargetDestroy(ctx),
		Steps: []resource.TestStep{
			{
				Config: testAccTargetConfig_ecsPlacementStrategy(rName),
				Check: resource.ComposeTestCheckFunc(
					testAccCheckTargetExists(ctx, resourceName, &v),
					resource.TestCheckResourceAttr(resourceName, "ecs_target.#", "1"),
					resource.TestCheckResourceAttr(resourceName, "ecs_target.0.task_count", "1"),
					resource.TestCheckResourceAttr(resourceName, "ecs_target.0.ordered_placement_strategy.#", "2"),
					resource.TestCheckResourceAttr(resourceName, "ecs_target.0.ordered_placement_strategy.0.type", "spread"),
					resource.TestCheckResourceAttr(resourceName, "ecs_target.0.ordered_placement_strategy.0.field", "attribute:ecs.availability-zone"),
					resource.TestCheckResourceAttr(resourceName, "ecs_target.0.ordered_placement_strategy.1.type", "spread"),
					resource.TestCheckResourceAttr(resourceName, "ecs_target.0.ordered_placement_strategy.1.field", "instanceId"),
>>>>>>> b41b1325
				),
			},
			{
				ResourceName:      resourceName,
				ImportState:       true,
				ImportStateIdFunc: testAccTargetImportStateIdFunc(resourceName),
				ImportStateVerify: true,
			},
		},
	})
}

func TestAccEventsTarget_batch(t *testing.T) {
	ctx := acctest.Context(t)
	resourceName := "aws_cloudwatch_event_target.test"
	batchJobDefinitionResourceName := "aws_batch_job_definition.test"
	var v eventbridge.Target
	rName := sdkacctest.RandomWithPrefix("tf_batch_target")

	resource.ParallelTest(t, resource.TestCase{
		PreCheck:                 func() { acctest.PreCheck(ctx, t) },
		ErrorCheck:               acctest.ErrorCheck(t, eventbridge.EndpointsID),
		ProtoV5ProviderFactories: acctest.ProtoV5ProviderFactories,
		CheckDestroy:             testAccCheckTargetDestroy(ctx),
		Steps: []resource.TestStep{
			{
				Config: testAccTargetConfig_batch(rName),
				Check: resource.ComposeTestCheckFunc(
					testAccCheckTargetExists(ctx, resourceName, &v),
					resource.TestCheckResourceAttr(resourceName, "batch_target.#", "1"),
					resource.TestCheckResourceAttrPair(resourceName, "batch_target.0.job_definition", batchJobDefinitionResourceName, "arn"),
					resource.TestCheckResourceAttr(resourceName, "batch_target.0.job_name", rName),
				),
			},
			{
				ResourceName:      resourceName,
				ImportState:       true,
				ImportStateIdFunc: testAccTargetImportStateIdFunc(resourceName),
				ImportStateVerify: true,
			},
		},
	})
}

func TestAccEventsTarget_kinesis(t *testing.T) {
	ctx := acctest.Context(t)
	resourceName := "aws_cloudwatch_event_target.test"
	var v eventbridge.Target
	rName := sdkacctest.RandomWithPrefix("tf_kinesis_target")

	resource.ParallelTest(t, resource.TestCase{
		PreCheck:                 func() { acctest.PreCheck(ctx, t) },
		ErrorCheck:               acctest.ErrorCheck(t, eventbridge.EndpointsID),
		ProtoV5ProviderFactories: acctest.ProtoV5ProviderFactories,
		CheckDestroy:             testAccCheckTargetDestroy(ctx),
		Steps: []resource.TestStep{
			{
				Config: testAccTargetConfig_kinesis(rName),
				Check: resource.ComposeTestCheckFunc(
					testAccCheckTargetExists(ctx, resourceName, &v),
					resource.TestCheckResourceAttr(resourceName, "kinesis_target.#", "1"),
					resource.TestCheckResourceAttr(resourceName, "kinesis_target.0.partition_key_path", "$.detail"),
				),
			},
			{
				ResourceName:      resourceName,
				ImportState:       true,
				ImportStateIdFunc: testAccTargetImportStateIdFunc(resourceName), ImportStateVerify: true,
			},
		},
	})
}

func TestAccEventsTarget_sqs(t *testing.T) {
	ctx := acctest.Context(t)
	var v eventbridge.Target
	rName := sdkacctest.RandomWithPrefix(acctest.ResourcePrefix)
	resourceName := "aws_cloudwatch_event_target.test"

	resource.ParallelTest(t, resource.TestCase{
		PreCheck:                 func() { acctest.PreCheck(ctx, t) },
		ErrorCheck:               acctest.ErrorCheck(t, eventbridge.EndpointsID),
		ProtoV5ProviderFactories: acctest.ProtoV5ProviderFactories,
		CheckDestroy:             testAccCheckTargetDestroy(ctx),
		Steps: []resource.TestStep{
			{
				Config: testAccTargetConfig_sqs(rName),
				Check: resource.ComposeTestCheckFunc(
					testAccCheckTargetExists(ctx, resourceName, &v),
					resource.TestCheckResourceAttr(resourceName, "sqs_target.#", "1"),
					resource.TestCheckResourceAttr(resourceName, "sqs_target.0.message_group_id", "event_group"),
				),
			},
			{
				ResourceName:      resourceName,
				ImportState:       true,
				ImportStateIdFunc: testAccTargetImportStateIdFunc(resourceName),
				ImportStateVerify: true,
			},
		},
	})
}

func TestAccEventsTarget_Input_transformer(t *testing.T) {
	ctx := acctest.Context(t)
	resourceName := "aws_cloudwatch_event_target.test"
	var v eventbridge.Target
	rName := sdkacctest.RandomWithPrefix("tf_input_transformer")

	tooManyInputPaths := make([]string, 101)
	for i := range tooManyInputPaths {
		tooManyInputPaths[i] = fmt.Sprintf("InvalidField_%d", i)
	}

	validInputPaths := make([]string, 100)
	for i := range validInputPaths {
		validInputPaths[i] = fmt.Sprintf("ValidField_%d", i)
	}

	var expectedInputTemplate strings.Builder
	fmt.Fprintf(&expectedInputTemplate, `{
  "detail-type": "Scheduled Event",
  "source": "aws.events",
`)
	for _, path := range validInputPaths {
		fmt.Fprintf(&expectedInputTemplate, "  \"%[1]s\": <%[1]s>,\n", path)
	}
	fmt.Fprintf(&expectedInputTemplate, `  "detail": {}
}
`)

	resource.ParallelTest(t, resource.TestCase{
		PreCheck:                 func() { acctest.PreCheck(ctx, t) },
		ErrorCheck:               acctest.ErrorCheck(t, eventbridge.EndpointsID),
		ProtoV5ProviderFactories: acctest.ProtoV5ProviderFactories,
		CheckDestroy:             testAccCheckTargetDestroy(ctx),
		Steps: []resource.TestStep{
			{
				Config:      testAccTargetConfig_inputTransformer(rName, tooManyInputPaths),
				ExpectError: regexp.MustCompile(`.*expected number of items in.* to be less than or equal to.*`),
			},
			{
				Config: testAccTargetConfig_inputTransformer(rName, validInputPaths),
				Check: resource.ComposeTestCheckFunc(
					testAccCheckTargetExists(ctx, resourceName, &v),
					resource.TestCheckResourceAttr(resourceName, "input_transformer.#", "1"),
					resource.TestCheckResourceAttr(resourceName, "input_transformer.0.input_paths.%", strconv.Itoa(len(validInputPaths))),
					resource.TestCheckResourceAttr(resourceName, "input_transformer.0.input_paths.ValidField_99", "$.ValidField_99"),
					resource.TestCheckResourceAttr(resourceName, "input_transformer.0.input_template", expectedInputTemplate.String()),
				),
			},
			{
				ResourceName:      resourceName,
				ImportState:       true,
				ImportStateIdFunc: testAccTargetImportStateIdFunc(resourceName),
				ImportStateVerify: true,
			},
		},
	})
}

func TestAccEventsTarget_inputTransformerJSONString(t *testing.T) {
	ctx := acctest.Context(t)
	var target eventbridge.Target
	rName := sdkacctest.RandomWithPrefix(acctest.ResourcePrefix)

	resourceName := "aws_cloudwatch_event_target.test"

	resource.ParallelTest(t, resource.TestCase{
		PreCheck:                 func() { acctest.PreCheck(ctx, t) },
		ErrorCheck:               acctest.ErrorCheck(t, eventbridge.EndpointsID),
		ProtoV5ProviderFactories: acctest.ProtoV5ProviderFactories,
		CheckDestroy:             testAccCheckTargetDestroy(ctx),
		Steps: []resource.TestStep{
			{
				Config: testAccTargetConfig_inputTransformerJSONString(rName),
				Check: resource.ComposeTestCheckFunc(
					testAccCheckTargetExists(ctx, resourceName, &target),
					resource.TestCheckResourceAttr(resourceName, "input_transformer.#", "1"),
					resource.TestCheckResourceAttr(resourceName, "input_transformer.0.input_paths.%", "2"),
					resource.TestCheckResourceAttr(resourceName, "input_transformer.0.input_paths.instance", "$.detail.instance"),
					resource.TestCheckResourceAttr(resourceName, "input_transformer.0.input_template", "\"<instance> is in state <status>\""),
				),
			},
		},
	})
}

func TestAccEventsTarget_partnerEventBus(t *testing.T) {
	ctx := acctest.Context(t)
	key := "EVENT_BRIDGE_PARTNER_EVENT_BUS_NAME"
	busName := os.Getenv(key)
	if busName == "" {
		t.Skipf("Environment variable %s is not set", key)
	}

	var target eventbridge.Target
	rName := sdkacctest.RandomWithPrefix(acctest.ResourcePrefix)
	resourceName := "aws_cloudwatch_event_target.test"
	snsTopicResourceName := "aws_sns_topic.test"

	resource.ParallelTest(t, resource.TestCase{
		PreCheck:                 func() { acctest.PreCheck(ctx, t) },
		ErrorCheck:               acctest.ErrorCheck(t, eventbridge.EndpointsID),
		ProtoV5ProviderFactories: acctest.ProtoV5ProviderFactories,
		CheckDestroy:             testAccCheckTargetDestroy(ctx),
		Steps: []resource.TestStep{
			{
				Config: testAccTargetConfig_partnerBus(rName, busName),
				Check: resource.ComposeTestCheckFunc(
					testAccCheckTargetExists(ctx, resourceName, &target),
					resource.TestCheckResourceAttr(resourceName, "rule", rName),
					resource.TestCheckResourceAttr(resourceName, "event_bus_name", busName),
					resource.TestCheckResourceAttr(resourceName, "target_id", rName),
					resource.TestCheckResourceAttrPair(resourceName, "arn", snsTopicResourceName, "arn"),
				),
			},
			{
				ResourceName:      resourceName,
				ImportState:       true,
				ImportStateIdFunc: testAccTargetImportStateIdFunc(resourceName),
				ImportStateVerify: true,
			},
		},
	})
}

func testAccCheckTargetExists(ctx context.Context, n string, v *eventbridge.Target) resource.TestCheckFunc {
	return func(s *terraform.State) error {
		rs, ok := s.RootModule().Resources[n]
		if !ok {
			return fmt.Errorf("Not found: %s", n)
		}

		conn := acctest.Provider.Meta().(*conns.AWSClient).EventsConn()

		output, err := tfevents.FindTargetByThreePartKey(ctx, conn, rs.Primary.Attributes["event_bus_name"], rs.Primary.Attributes["rule"], rs.Primary.Attributes["target_id"])

		if err != nil {
			return err
		}

		*v = *output

		return nil
	}
}

func testAccCheckTargetDestroy(ctx context.Context) resource.TestCheckFunc {
	return func(s *terraform.State) error {
		conn := acctest.Provider.Meta().(*conns.AWSClient).EventsConn()

		for _, rs := range s.RootModule().Resources {
			if rs.Type != "aws_cloudwatch_event_target" {
				continue
			}

			_, err := tfevents.FindTargetByThreePartKey(ctx, conn, rs.Primary.Attributes["event_bus_name"], rs.Primary.Attributes["rule"], rs.Primary.Attributes["target_id"])

			if tfresource.NotFound(err) {
				continue
			}

			if err != nil {
				return err
			}

			return fmt.Errorf("EventBridge Target %s still exists", rs.Primary.ID)
		}

		return nil
	}
}

func testAccTargetImportStateIdFunc(resourceName string) resource.ImportStateIdFunc {
	return func(s *terraform.State) (string, error) {
		rs, ok := s.RootModule().Resources[resourceName]
		if !ok {
			return "", fmt.Errorf("Not found: %s", resourceName)
		}

		return fmt.Sprintf("%s/%s/%s", rs.Primary.Attributes["event_bus_name"], rs.Primary.Attributes["rule"], rs.Primary.Attributes["target_id"]), nil
	}
}

func testAccTargetNoBusNameImportStateIdFunc(resourceName string) resource.ImportStateIdFunc {
	return func(s *terraform.State) (string, error) {
		rs, ok := s.RootModule().Resources[resourceName]
		if !ok {
			return "", fmt.Errorf("Not found: %s", resourceName)
		}

		return fmt.Sprintf("%s/%s", rs.Primary.Attributes["rule"], rs.Primary.Attributes["target_id"]), nil
	}
}

func testAccTargetConfig_basic(rName string) string {
	return fmt.Sprintf(`
resource "aws_cloudwatch_event_rule" "test" {
  name                = %[1]q
  schedule_expression = "rate(1 hour)"
}

resource "aws_cloudwatch_event_target" "test" {
  rule      = aws_cloudwatch_event_rule.test.name
  target_id = %[1]q
  arn       = aws_sns_topic.test.arn
}

resource "aws_sns_topic" "test" {
  name = %[1]q
}
`, rName)
}

func testAccTargetConfig_defaultBusName(rName string) string {
	return fmt.Sprintf(`
resource "aws_cloudwatch_event_rule" "test" {
  name                = %[1]q
  event_bus_name      = "default"
  schedule_expression = "rate(1 hour)"
}

resource "aws_cloudwatch_event_target" "test" {
  rule           = aws_cloudwatch_event_rule.test.name
  event_bus_name = aws_cloudwatch_event_rule.test.event_bus_name
  target_id      = %[1]q
  arn            = aws_sns_topic.test.arn
}

resource "aws_sns_topic" "test" {
  name = %[1]q
}
`, rName)
}

func testAccTargetConfig_busName(rName string) string {
	return fmt.Sprintf(`
resource "aws_cloudwatch_event_target" "test" {
  rule           = aws_cloudwatch_event_rule.test.name
  event_bus_name = aws_cloudwatch_event_rule.test.event_bus_name
  target_id      = %[1]q
  arn            = aws_sns_topic.test.arn
}

resource "aws_sns_topic" "test" {
  name = %[1]q
}

resource "aws_cloudwatch_event_rule" "test" {
  name           = %[1]q
  event_bus_name = aws_cloudwatch_event_bus.test.name
  event_pattern  = <<PATTERN
{
	"source": [
		"aws.ec2"
	]
}
PATTERN
}

resource "aws_cloudwatch_event_bus" "test" {
  name = %[1]q
}
`, rName)
}

func testAccTargetConfig_busARN(ruleName, originEventBusName, targetID, destinationEventBusName, roleName, policyName string) string {
	return fmt.Sprintf(`
data "aws_partition" "current" {}

resource "aws_cloudwatch_event_bus" "test_origin_bus" {
  name = %[1]q
}

resource "aws_cloudwatch_event_bus" "test_destination_bus" {
  name = %[4]q
}

resource "aws_cloudwatch_event_target" "test" {
  rule           = aws_cloudwatch_event_rule.test.name
  event_bus_name = aws_cloudwatch_event_bus.test_origin_bus.arn
  target_id      = %[3]q
  arn            = aws_cloudwatch_event_bus.test_destination_bus.arn
  role_arn       = aws_iam_role.test.arn
}

resource "aws_cloudwatch_event_rule" "test" {
  name           = %[2]q
  event_bus_name = aws_cloudwatch_event_bus.test_origin_bus.name
  event_pattern  = <<PATTERN
{
  "source": ["aws.ec2"]
}
PATTERN
}

resource "aws_iam_role" "test" {
  name = %[5]q

  assume_role_policy = <<EOF
{
  "Version": "2012-10-17",
  "Statement": [{
    "Action": "sts:AssumeRole",
    "Principal": {
      "Service": "events.${data.aws_partition.current.dns_suffix}"
    },
    "Effect": "Allow"
  }]
}
EOF
}
`, originEventBusName, ruleName, targetID, destinationEventBusName, roleName, policyName)
}

func testAccTargetConfig_missingID(ruleName, snsTopicName string) string {
	return fmt.Sprintf(`
resource "aws_cloudwatch_event_rule" "test" {
  name                = "%s"
  schedule_expression = "rate(1 hour)"
}

resource "aws_cloudwatch_event_target" "test" {
  rule = aws_cloudwatch_event_rule.test.name
  arn  = aws_sns_topic.test.arn
}

resource "aws_sns_topic" "test" {
  name = "%s"
}
`, ruleName, snsTopicName)
}

func testAccTargetConfig_retryPolicyDlc(rName string) string {
	return fmt.Sprintf(`
resource "aws_cloudwatch_event_rule" "test" {
  name                = %[1]q
  schedule_expression = "rate(1 hour)"
  role_arn            = aws_iam_role.test.arn
}

resource "aws_iam_role" "test" {
  name = %[1]q

  assume_role_policy = <<POLICY
{
  "Version": "2012-10-17",
  "Statement": [{
    "Action": "sts:AssumeRole",
    "Principal": {
      "Service": "events.${data.aws_partition.current.dns_suffix}"
    },
    "Effect": "Allow"
  }]
}
POLICY
}

resource "aws_iam_role_policy" "test" {
  name = %[1]q
  role = aws_iam_role.test.id

  policy = <<EOF
{
  "Version": "2012-10-17",
  "Statement": [
    {
      "Action": [
        "kinesis:PutRecord",
        "kinesis:PutRecords"
      ],
      "Resource": [
        "*"
      ],
      "Effect": "Allow"
    }
  ]
}
EOF
}

resource "aws_sqs_queue" "test" {
  name = %[1]q

  sqs_managed_sse_enabled = true
}

resource "aws_cloudwatch_event_target" "test" {
  rule      = aws_cloudwatch_event_rule.test.name
  target_id = %[1]q

  input = <<INPUT
{ "source": ["aws.cloudtrail"] }
INPUT

  arn = aws_kinesis_stream.test.arn

  retry_policy {
    maximum_event_age_in_seconds = 60
    maximum_retry_attempts       = 5
  }

  dead_letter_config {
    arn = aws_sqs_queue.test.arn
  }
}

resource "aws_kinesis_stream" "test" {
  name        = %[1]q
  shard_count = 1
}

data "aws_partition" "current" {}
`, rName)
}

func testAccTargetConfig_full(ruleName, targetName, rName string) string {
	return fmt.Sprintf(`
resource "aws_cloudwatch_event_rule" "test" {
  name                = %[1]q
  schedule_expression = "rate(1 hour)"
  role_arn            = aws_iam_role.test.arn
}

resource "aws_iam_role" "test" {
  name = %[2]q

  assume_role_policy = <<POLICY
{
  "Version": "2012-10-17",
  "Statement": [
    {
      "Action": "sts:AssumeRole",
      "Principal": {
        "Service": "events.${data.aws_partition.current.dns_suffix}"
      },
      "Effect": "Allow",
      "Sid": ""
    }
  ]
}
POLICY
}

resource "aws_iam_role_policy" "test" {
  name = "%[2]s_policy"
  role = aws_iam_role.test.id

  policy = <<EOF
{
  "Version": "2012-10-17",
  "Statement": [
    {
      "Action": [
        "kinesis:PutRecord",
        "kinesis:PutRecords"
      ],
      "Resource": [
        "*"
      ],
      "Effect": "Allow"
    }
  ]
}
EOF
}

resource "aws_cloudwatch_event_target" "test" {
  rule      = aws_cloudwatch_event_rule.test.name
  target_id = %[3]q

  input = <<INPUT
{ "source": ["aws.cloudtrail"] }
INPUT

  arn = aws_kinesis_stream.test.arn
}

resource "aws_kinesis_stream" "test" {
  name        = "%[2]s_kinesis_test"
  shard_count = 1
}

data "aws_partition" "current" {}
`, ruleName, rName, targetName)
}

func testAccTargetConfig_ssmDocument(rName string) string {
	return fmt.Sprintf(`
resource "aws_ssm_document" "test" {
  name          = %[1]q
  document_type = "Command"

  content = <<DOC
    {
      "schemaVersion": "1.2",
      "description": "Check ip configuration of a Linux instance.",
      "parameters": {

      },
      "runtimeConfig": {
        "aws:runShellScript": {
          "properties": [
            {
              "id": "0.aws:runShellScript",
              "runCommand": ["ifconfig"]
            }
          ]
        }
      }
    }
DOC
}

resource "aws_cloudwatch_event_rule" "test" {
  name        = %[1]q
  description = "another_test"

  event_pattern = <<PATTERN
{
  "source": [
    "aws.autoscaling"
  ]
}
PATTERN
}

resource "aws_cloudwatch_event_target" "test" {
  arn      = aws_ssm_document.test.arn
  rule     = aws_cloudwatch_event_rule.test.id
  role_arn = aws_iam_role.test.arn

  run_command_targets {
    key    = "tag:Name"
    values = ["acceptance_test"]
  }
}

resource "aws_iam_role" "test" {
  name = %[1]q

  assume_role_policy = <<EOF
{
  "Version": "2012-10-17",
  "Statement": [
    {
      "Action": "sts:AssumeRole",
      "Principal": {
        "Service": "events.${data.aws_partition.current.dns_suffix}"
      },
      "Effect": "Allow",
      "Sid": ""
    }
  ]
}
EOF
}

resource "aws_iam_role_policy" "test" {
  name = %[1]q
  role = aws_iam_role.test.id

  policy = <<EOF
{
    "Version": "2012-10-17",
    "Statement": [
        {
            "Action": "ssm:*",
            "Effect": "Allow",
            "Resource": [
                "*"
            ]
        }
    ]
}
EOF
}

data "aws_partition" "current" {}
`, rName)
}

func testAccTargetHTTPConfigBase(rName string) string {
	return fmt.Sprintf(`
resource "aws_cloudwatch_event_rule" "test" {
  name        = %[1]q
  description = "schedule_http_test"

  schedule_expression = "rate(5 minutes)"
}

resource "aws_api_gateway_rest_api" "test" {
  name = %[1]q
  body = jsonencode({
    openapi = "3.0.1"
    info = {
      title   = "example"
      version = "1.0"
    }
    paths = {
      "/" = {
        get = {
          x-amazon-apigateway-integration = {
            httpMethod           = "GET"
            payloadFormatVersion = "1.0"
            type                 = "HTTP_PROXY"
            uri                  = "https://ip-ranges.amazonaws.com"
          }
        }
      }
    }
  })
}

resource "aws_api_gateway_deployment" "test" {
  rest_api_id = aws_api_gateway_rest_api.test.id

  triggers = {
    redeployment = sha1(jsonencode(aws_api_gateway_rest_api.test.body))
  }

  lifecycle {
    create_before_destroy = true
  }
}

resource "aws_api_gateway_stage" "test" {
  deployment_id = aws_api_gateway_deployment.test.id
  rest_api_id   = aws_api_gateway_rest_api.test.id
  stage_name    = "test"
}

data "aws_partition" "current" {}
`, rName)
}

func testAccTargetConfig_http(rName string) string {
	return testAccTargetHTTPConfigBase(rName) + `
resource "aws_cloudwatch_event_target" "test" {
  arn  = "${aws_api_gateway_stage.test.execution_arn}/GET"
  rule = aws_cloudwatch_event_rule.test.id

  http_target {
    path_parameter_values = []
    query_string_parameters = {
      Env  = "test"
      Path = "$.detail.path"
    }
    header_parameters = {
      X-Test = "test"
    }
  }
}
`
}

func testAccTargetConfig_httpParameter(rName string) string {
	return testAccTargetHTTPConfigBase(rName) + `
resource "aws_cloudwatch_event_target" "test" {
  arn  = "${aws_api_gateway_stage.test.execution_arn}/*/*/GET"
  rule = aws_cloudwatch_event_rule.test.id

  http_target {
    path_parameter_values = ["test"]
    query_string_parameters = {
      Env  = "test"
      Path = "$.detail.path"
    }
    header_parameters = {
      X-Test = "test"
    }
  }
}
`
}

func testAccTargetConfig_httpParameterUpdated(rName string) string {
	return testAccTargetHTTPConfigBase(rName) + `
resource "aws_cloudwatch_event_target" "test" {
  arn  = "${aws_api_gateway_stage.test.execution_arn}/*/*/*/GET"
  rule = aws_cloudwatch_event_rule.test.id

  http_target {
    path_parameter_values = ["test", "test2"]
    query_string_parameters = {
      Env  = "test"
      Path = "$.detail.path"
    }
    header_parameters = {
      X-Test = "test"
    }
  }
}
`
}

func testAccTargetConfig_ecsBase(rName string) string {
	return acctest.ConfigCompose(acctest.ConfigVPCWithSubnets(rName, 1), fmt.Sprintf(`
resource "aws_iam_role" "test" {
  name = %[1]q

  assume_role_policy = <<EOF
{
  "Version": "2012-10-17",
  "Statement": [{
    "Action": "sts:AssumeRole",
    "Principal": {
      "Service": "events.${data.aws_partition.current.dns_suffix}"
    },
    "Effect": "Allow"
  }]
}
EOF
}

resource "aws_iam_role_policy" "test" {
  name = %[1]q
  role = aws_iam_role.test.id

  policy = <<EOF
{
  "Version": "2012-10-17",
  "Statement": [{
    "Effect": "Allow",
    "Action": ["ecs:RunTask"],
    "Resource": ["*"]
  }]
}
EOF
}

resource "aws_ecs_cluster" "test" {
  name = %[1]q
}

resource "aws_ecs_task_definition" "task" {
  family                   = %[1]q
  cpu                      = 256
  memory                   = 512
  requires_compatibilities = ["FARGATE"]
  network_mode             = "awsvpc"

  container_definitions = <<EOF
[
  {
    "name": "first",
    "image": "service-first",
    "cpu": 10,
    "memory": 512,
    "essential": true
  }
]
EOF
}

data "aws_partition" "current" {}

resource "aws_cloudwatch_event_rule" "test" {
  name        = %[1]q
  description = "schedule_ecs_test"

  schedule_expression = "rate(5 minutes)"
}
`, rName))
}

func testAccTargetConfig_ecs(rName string) string {
	return acctest.ConfigCompose(testAccTargetConfig_ecsBase(rName), `
resource "aws_cloudwatch_event_target" "test" {
  arn      = aws_ecs_cluster.test.id
  rule     = aws_cloudwatch_event_rule.test.id
  role_arn = aws_iam_role.test.arn

  ecs_target {
    task_count          = 1
    task_definition_arn = aws_ecs_task_definition.task.arn
    launch_type         = "FARGATE"

    network_configuration {
      subnets = aws_subnet.test[*].id
    }
  }
}
`)
}

func testAccTargetConfig_redshift(rName string) string {
	return acctest.ConfigCompose(acctest.ConfigVPCWithSubnets(rName, 2), fmt.Sprintf(`
data "aws_partition" "current" {}

resource "aws_iam_role" "test" {
  name = %[1]q

  assume_role_policy = <<EOF
{
  "Version": "2012-10-17",
  "Statement": [{
    "Action": "sts:AssumeRole",
    "Principal": {
      "Service": "events.${data.aws_partition.current.dns_suffix}"
    },
    "Effect": "Allow"
  }]
}
EOF
}

resource "aws_redshift_subnet_group" "test" {
  name       = %[1]q
  subnet_ids = aws_subnet.test[*].id
}

resource "aws_internet_gateway" "test" {
  vpc_id = aws_vpc.test.id

  tags = {
    Name = %[1]q
  }
}

resource "aws_cloudwatch_event_rule" "test" {
  name = %[1]q

  schedule_expression = "rate(5 minutes)"
}

resource "aws_cloudwatch_event_target" "test" {
  arn      = aws_redshift_cluster.test.arn
  rule     = aws_cloudwatch_event_rule.test.id
  role_arn = aws_iam_role.test.arn

  redshift_target {
    database       = "redshiftdb"
    sql            = "SELECT * FROM table"
    statement_name = "NewStatement"
    db_user        = "someUser"
  }

  target_id = %[1]q
}

resource "aws_redshift_cluster" "test" {
  cluster_identifier                  = %[1]q
  cluster_subnet_group_name           = aws_redshift_subnet_group.test.name
  database_name                       = "test"
  master_username                     = "tfacctest"
  master_password                     = "Mustbe8characters"
  node_type                           = "dc2.large"
  automated_snapshot_retention_period = 0
  allow_version_upgrade               = false
  skip_final_snapshot                 = true

  depends_on = [aws_internet_gateway.test]
}
`, rName))
}

func testAccTargetConfig_ecsNoLaunchType(rName string) string {
	return acctest.ConfigCompose(testAccTargetConfig_ecsBase(rName), `
resource "aws_cloudwatch_event_target" "test" {
  arn      = aws_ecs_cluster.test.id
  rule     = aws_cloudwatch_event_rule.test.id
  role_arn = aws_iam_role.test.arn

  ecs_target {
    task_count          = 1
    task_definition_arn = aws_ecs_task_definition.task.arn

    network_configuration {
      subnets = aws_subnet.test[*].id
    }
  }
}
`)
}

func testAccTargetConfig_ecsBlankLaunchType(rName string) string {
	return acctest.ConfigCompose(testAccTargetConfig_ecsBase(rName), `
resource "aws_cloudwatch_event_target" "test" {
  arn      = aws_ecs_cluster.test.id
  rule     = aws_cloudwatch_event_rule.test.id
  role_arn = aws_iam_role.test.arn

  ecs_target {
    task_count          = 1
    task_definition_arn = aws_ecs_task_definition.task.arn
    launch_type         = null

    network_configuration {
      subnets = aws_subnet.test[*].id
    }
  }
}
`)
}

func testAccTargetConfig_ecsBlankTaskCount(rName string) string {
	return acctest.ConfigCompose(testAccTargetConfig_ecsBase(rName), `
resource "aws_cloudwatch_event_target" "test" {
  arn      = aws_ecs_cluster.test.id
  rule     = aws_cloudwatch_event_rule.test.id
  role_arn = aws_iam_role.test.arn

  ecs_target {
    task_definition_arn = aws_ecs_task_definition.task.arn
    launch_type         = "FARGATE"

    network_configuration {
      subnets = aws_subnet.test[*].id
    }
  }
}
`)
}

func testAccTargetConfig_ecsBlankTaskCountFull(rName string) string {
	return acctest.ConfigCompose(testAccTargetConfig_ecsBase(rName), `
resource "aws_cloudwatch_event_target" "test" {
  arn      = aws_ecs_cluster.test.id
  rule     = aws_cloudwatch_event_rule.test.id
  role_arn = aws_iam_role.test.arn

  ecs_target {
    task_definition_arn     = aws_ecs_task_definition.task.arn
    launch_type             = "FARGATE"
    enable_execute_command  = true
    enable_ecs_managed_tags = true
    propagate_tags          = "TASK_DEFINITION"

    placement_constraint {
      type = "distinctInstance"
    }

    tags = {
      test = "test1"
    }

    network_configuration {
      subnets = aws_subnet.test[*].id
    }
  }
}
`)
}

func testAccTargetConfig_ecsCapacityProvider(rName string) string {
	return acctest.ConfigCompose(
		acctest.ConfigLatestAmazonLinuxHVMEBSAMI(),
		testAccTargetConfig_ecsBase(rName),
		fmt.Sprintf(`
resource "aws_cloudwatch_event_target" "test" {
  arn       = aws_ecs_cluster.test.id
  rule      = aws_cloudwatch_event_rule.test.id
  role_arn  = aws_iam_role.test.arn
  target_id = %[1]q

  ecs_target {
    task_definition_arn = aws_ecs_task_definition.task.arn

    capacity_provider_strategy {
      capacity_provider = "test"
      base              = 1
      weight            = 100
    }
  }
}

resource "aws_launch_template" "test" {
  name          = %[1]q
  image_id      = data.aws_ami.amzn-ami-minimal-hvm-ebs.id
  instance_type = "t2.micro"
}

resource "aws_autoscaling_group" "test" {
  name                = %[1]q
  desired_capacity    = 0
  max_size            = 0
  min_size            = 0
  vpc_zone_identifier = [aws_subnet.test[0].id]

  launch_template {
    id      = aws_launch_template.test.id
    version = "$Latest"
  }

  tag {
    key                 = "AmazonECSManaged"
    value               = ""
    propagate_at_launch = true
  }
}

resource "aws_ecs_capacity_provider" "test" {
  name = %[1]q

  auto_scaling_group_provider {
    auto_scaling_group_arn         = aws_autoscaling_group.test.arn
    managed_termination_protection = "DISABLED"

    managed_scaling {
      maximum_scaling_step_size = 1
      minimum_scaling_step_size = 1
      status                    = "ENABLED"
      target_capacity           = 1
    }
  }
}
`, rName))
}

func testAccTargetConfig_ecsPlacementStrategy(rName string) string {
	return acctest.ConfigCompose(
		acctest.ConfigLatestAmazonLinuxHVMEBSAMI(),
		testAccTargetConfig_ecsBase(rName),
		fmt.Sprintf(`
resource "aws_cloudwatch_event_target" "test" {
  arn       = aws_ecs_cluster.test.id
  rule      = aws_cloudwatch_event_rule.test.id
  role_arn  = aws_iam_role.test.arn
  target_id = %[1]q

  ecs_target {
    task_definition_arn = aws_ecs_task_definition.task.arn
    launch_type         = "EC2"

    ordered_placement_strategy {
      type  = "spread"
      field = "attribute:ecs.availability-zone"
    }

    ordered_placement_strategy {
      type  = "spread"
      field = "instanceId"
    }

  }
}

resource "aws_launch_template" "test" {
  name          = %[1]q
  image_id      = data.aws_ami.amzn-ami-minimal-hvm-ebs.id
  instance_type = "t2.micro"
}

resource "aws_autoscaling_group" "test" {
  name                = %[1]q
  desired_capacity    = 0
  max_size            = 0
  min_size            = 0
  vpc_zone_identifier = [aws_subnet.test[0].id]

  launch_template {
    id      = aws_launch_template.test.id
    version = "$Latest"
  }

  tag {
    key                 = "AmazonECSManaged"
    value               = ""
    propagate_at_launch = true
  }
}

resource "aws_ecs_capacity_provider" "test" {
  name = %[1]q

  auto_scaling_group_provider {
    auto_scaling_group_arn         = aws_autoscaling_group.test.arn
    managed_termination_protection = "DISABLED"

    managed_scaling {
      maximum_scaling_step_size = 1
      minimum_scaling_step_size = 1
      status                    = "ENABLED"
      target_capacity           = 1
    }
  }
}

resource "aws_ecs_cluster_capacity_providers" "test" {
  cluster_name       = aws_ecs_cluster.test.name
  capacity_providers = ["%[1]s"]

  default_capacity_provider_strategy {
    capacity_provider = %[1]q
    base              = 1
    weight            = 100
  }
}


`, rName))
}

func testAccTargetConfig_ecsNoPropagateTags(rName string) string {
	return testAccTargetECSBaseConfig(rName) + `
resource "aws_cloudwatch_event_target" "test" {
  arn      = aws_ecs_cluster.test.id
  rule     = aws_cloudwatch_event_rule.test.id
  role_arn = aws_iam_role.test.arn

  ecs_target {
    task_definition_arn = aws_ecs_task_definition.task.arn
    launch_type         = "FARGATE"

    network_configuration {
      subnets = [aws_subnet.subnet.id]
    }
  }
}
`
}

func testAccTargetConfig_batch(rName string) string {
	return fmt.Sprintf(`
resource "aws_cloudwatch_event_rule" "test" {
  name                = "%[1]s"
  description         = "schedule_batch_test"
  schedule_expression = "rate(5 minutes)"
}

resource "aws_cloudwatch_event_target" "test" {
  arn      = aws_batch_job_queue.test.arn
  rule     = aws_cloudwatch_event_rule.test.id
  role_arn = aws_iam_role.event_iam_role.arn

  batch_target {
    job_definition = aws_batch_job_definition.test.arn
    job_name       = "%[1]s"
  }

  depends_on = [
    "aws_batch_job_queue.test",
    "aws_batch_job_definition.test",
    "aws_iam_role.event_iam_role",
  ]
}

data "aws_partition" "current" {}

resource "aws_iam_role" "event_iam_role" {
  name = "event_%[1]s"

  assume_role_policy = <<EOF
{
  "Version": "2012-10-17",
  "Statement": [
    {
      "Action": "sts:AssumeRole",
      "Effect": "Allow",
      "Principal": {
        "Service": "events.${data.aws_partition.current.dns_suffix}"
      }
    }
  ]
}
EOF
}

resource "aws_iam_role" "ecs_iam_role" {
  name = "ecs_%[1]s"

  assume_role_policy = <<EOF
{
  "Version": "2012-10-17",
  "Statement": [
    {
      "Action": "sts:AssumeRole",
      "Effect": "Allow",
      "Principal": {
        "Service": "ec2.${data.aws_partition.current.dns_suffix}"
      }
    }
  ]
}
EOF
}

resource "aws_iam_role_policy_attachment" "ecs_policy_attachment" {
  role       = aws_iam_role.ecs_iam_role.name
  policy_arn = "arn:${data.aws_partition.current.partition}:iam::aws:policy/service-role/AmazonEC2ContainerServiceforEC2Role"
}

resource "aws_iam_instance_profile" "iam_instance_profile" {
  name = "ecs_%[1]s"
  role = aws_iam_role.ecs_iam_role.name
}

resource "aws_iam_role" "batch_iam_role" {
  name = "batch_%[1]s"

  assume_role_policy = <<EOF
{
    "Version": "2012-10-17",
    "Statement": [
    {
        "Action": "sts:AssumeRole",
        "Effect": "Allow",
        "Principal": {
          "Service": "batch.${data.aws_partition.current.dns_suffix}"
        }
    }
    ]
}
EOF
}

resource "aws_iam_role_policy_attachment" "batch_policy_attachment" {
  role       = aws_iam_role.batch_iam_role.name
  policy_arn = "arn:${data.aws_partition.current.partition}:iam::aws:policy/service-role/AWSBatchServiceRole"
}

resource "aws_security_group" "security_group" {
  name = "%[1]s"
}

resource "aws_vpc" "vpc" {
  cidr_block = "10.1.0.0/16"
}

resource "aws_subnet" "subnet" {
  vpc_id     = aws_vpc.vpc.id
  cidr_block = "10.1.1.0/24"
}

resource "aws_batch_compute_environment" "test" {
  compute_environment_name = "%[1]s"

  compute_resources {
    instance_role = aws_iam_instance_profile.iam_instance_profile.arn

    instance_type = [
      "c4.large",
    ]

    max_vcpus = 16
    min_vcpus = 0

    security_group_ids = [
      aws_security_group.security_group.id,
    ]

    subnets = [
      aws_subnet.subnet.id,
    ]

    type = "EC2"
  }

  service_role = aws_iam_role.batch_iam_role.arn
  type         = "MANAGED"
  depends_on   = [aws_iam_role_policy_attachment.batch_policy_attachment]
}

resource "aws_batch_job_queue" "test" {
  name                 = "%[1]s"
  state                = "ENABLED"
  priority             = 1
  compute_environments = [aws_batch_compute_environment.test.arn]
}

resource "aws_batch_job_definition" "test" {
  name = "%[1]s"
  type = "container"

  container_properties = <<CONTAINER_PROPERTIES
{
  "command": ["ls", "-la"],
  "image": "busybox",
  "memory": 512,
  "vcpus": 1,
  "volumes": [ ],
  "environment": [ ],
  "mountPoints": [ ],
  "ulimits": [ ]
}
CONTAINER_PROPERTIES
}
`, rName)
}

func testAccTargetConfig_kinesis(rName string) string {
	return fmt.Sprintf(`
resource "aws_cloudwatch_event_rule" "test" {
  name                = "%[1]s"
  description         = "schedule_batch_test"
  schedule_expression = "rate(5 minutes)"
}

resource "aws_cloudwatch_event_target" "test" {
  arn      = aws_kinesis_stream.test.arn
  rule     = aws_cloudwatch_event_rule.test.id
  role_arn = aws_iam_role.test.arn

  kinesis_target {
    partition_key_path = "$.detail"
  }
}

resource "aws_iam_role" "test" {
  name = "event_%[1]s"

  assume_role_policy = <<EOF
{
  "Version": "2012-10-17",
  "Statement": [
    {
      "Action": "sts:AssumeRole",
      "Effect": "Allow",
      "Principal": {
        "Service": "events.${data.aws_partition.current.dns_suffix}"
      }
    }
  ]
}
EOF
}

resource "aws_kinesis_stream" "test" {
  name        = "%[1]s"
  shard_count = 1
}

data "aws_partition" "current" {}
`, rName)
}

func testAccTargetConfig_sqs(rName string) string {
	return fmt.Sprintf(`
resource "aws_cloudwatch_event_rule" "test" {
  name                = %[1]q
  description         = "schedule_batch_test"
  schedule_expression = "rate(5 minutes)"
}

resource "aws_cloudwatch_event_target" "test" {
  arn  = aws_sqs_queue.test.arn
  rule = aws_cloudwatch_event_rule.test.id

  sqs_target {
    message_group_id = "event_group"
  }

  target_id = %[1]q
}

resource "aws_sqs_queue" "test" {
  name       = "%[1]s.fifo"
  fifo_queue = true

  sqs_managed_sse_enabled = true
}
`, rName)
}

func testAccTargetConfig_inputTransformer(rName string, inputPathKeys []string) string {
	var inputPaths, inputTemplates strings.Builder

	for _, inputPath := range inputPathKeys {
		fmt.Fprintf(&inputPaths, "      %[1]s = \"$.%[1]s\"\n", inputPath)
		fmt.Fprintf(&inputTemplates, "  \"%[1]s\": <%[1]s>,\n", inputPath)
	}

	return acctest.ConfigCompose(
		testAccTargetLambdaBaseConfig(rName),
		fmt.Sprintf(`
resource "aws_cloudwatch_event_target" "test" {
  arn  = aws_lambda_function.test.arn
  rule = aws_cloudwatch_event_rule.schedule.id

  input_transformer {
    input_paths = {
      %[2]s
    }

    input_template = <<EOF
{
  "detail-type": "Scheduled Event",
  "source": "aws.events",
  %[3]s
  "detail": {}
}
EOF
  }
}

resource "aws_cloudwatch_event_rule" "schedule" {
  name        = "%[1]s"
  description = "test_input_transformer"

  schedule_expression = "rate(5 minutes)"
}
`, rName, inputPaths.String(), strings.TrimSpace(inputTemplates.String())))
}

func testAccTargetConfig_inputTransformerJSONString(name string) string {
	return acctest.ConfigCompose(
		testAccTargetLambdaBaseConfig(name),
		fmt.Sprintf(`
resource "aws_cloudwatch_event_target" "test" {
  arn  = aws_lambda_function.test.arn
  rule = aws_cloudwatch_event_rule.test.id

  input_transformer {
    input_paths = {
      instance = "$.detail.instance",
      status   = "$.detail.status",
    }
    input_template = "\"<instance> is in state <status>\""
  }
}

resource "aws_cloudwatch_event_rule" "test" {
  name        = %[1]q
  description = "test_input_transformer"

  schedule_expression = "rate(5 minutes)"
}
`, name))
}

func testAccTargetLambdaBaseConfig(name string) string {
	return fmt.Sprintf(`
resource "aws_lambda_function" "test" {
  function_name    = %[1]q
  filename         = "test-fixtures/lambdatest.zip"
  source_code_hash = filebase64sha256("test-fixtures/lambdatest.zip")
  role             = aws_iam_role.test.arn
  handler          = "exports.example"
  runtime          = "nodejs16.x"
}

resource "aws_iam_role" "test" {
  name = %[1]q

  assume_role_policy = <<EOF
{
  "Version": "2012-10-17",
  "Statement": [
    {
      "Action": "sts:AssumeRole",
      "Principal": {
        "Service": "lambda.${data.aws_partition.current.dns_suffix}"
      },
      "Effect": "Allow",
      "Sid": ""
    }
  ]
}
EOF
}

data "aws_partition" "current" {}
`, name)
}

func testAccTargetConfig_partnerBus(rName, eventBusName string) string {
	return fmt.Sprintf(`
resource "aws_cloudwatch_event_rule" "test" {
  name           = %[1]q
  event_bus_name = %[2]q

  event_pattern = <<PATTERN
{
  "source": ["aws.ec2"]
}
PATTERN
}

resource "aws_cloudwatch_event_target" "test" {
  rule           = aws_cloudwatch_event_rule.test.name
  event_bus_name = aws_cloudwatch_event_rule.test.event_bus_name
  target_id      = %[1]q
  arn            = aws_sns_topic.test.arn
}

resource "aws_sns_topic" "test" {
  name = %[1]q
}
`, rName, eventBusName)
}<|MERGE_RESOLUTION|>--- conflicted
+++ resolved
@@ -137,13 +137,12 @@
 		t.Skipf("EventBridge Target EventBus ARNs are not supported in %s partition", got)
 	}
 
-	resourceName := "aws_cloudwatch_event_target.test"
-
-	var target eventbridge.Target
+	var v eventbridge.Target
 	ruleName := sdkacctest.RandomWithPrefix("tf-acc-test-rule")
 	targetID := sdkacctest.RandomWithPrefix("tf-acc-test-target")
 	originEventBusName := sdkacctest.RandomWithPrefix(acctest.ResourcePrefix)
 	destinationEventBusName := sdkacctest.RandomWithPrefix(acctest.ResourcePrefix)
+	resourceName := "aws_cloudwatch_event_target.test"
 
 	resource.ParallelTest(t, resource.TestCase{
 		PreCheck:                 func() { acctest.PreCheck(ctx, t) },
@@ -154,7 +153,7 @@
 			{
 				Config: testAccTargetConfig_busARN(ruleName, originEventBusName, targetID, destinationEventBusName, sdkacctest.RandomWithPrefix("tf-acc-test-target"), sdkacctest.RandomWithPrefix("tf-acc-test-target")),
 				Check: resource.ComposeTestCheckFunc(
-					testAccCheckTargetExists(ctx, resourceName, &target),
+					testAccCheckTargetExists(ctx, resourceName, &v),
 					resource.TestCheckResourceAttr(resourceName, "rule", ruleName),
 					acctest.MatchResourceAttrRegionalARN(resourceName, "arn", "events", regexp.MustCompile(fmt.Sprintf("event-bus/%s", destinationEventBusName))),
 					acctest.MatchResourceAttrRegionalARN(resourceName, "event_bus_name", "events", regexp.MustCompile(fmt.Sprintf("event-bus/%s", originEventBusName))),
@@ -173,12 +172,11 @@
 
 func TestAccEventsTarget_generatedTargetID(t *testing.T) {
 	ctx := acctest.Context(t)
-	resourceName := "aws_cloudwatch_event_target.test"
-	snsTopicResourceName := "aws_sns_topic.test"
-
 	var v eventbridge.Target
 	ruleName := sdkacctest.RandomWithPrefix("tf-acc-cw-event-rule-missing-target-id")
 	snsTopicName := sdkacctest.RandomWithPrefix("tf-acc")
+	resourceName := "aws_cloudwatch_event_target.test"
+	snsTopicResourceName := "aws_sns_topic.test"
 
 	resource.ParallelTest(t, resource.TestCase{
 		PreCheck:                 func() { acctest.PreCheck(ctx, t) },
@@ -245,13 +243,12 @@
 
 func TestAccEventsTarget_full(t *testing.T) {
 	ctx := acctest.Context(t)
-	resourceName := "aws_cloudwatch_event_target.test"
-	kinesisStreamResourceName := "aws_kinesis_stream.test"
-	var v eventbridge.Target
-
+	var v eventbridge.Target
 	ruleName := sdkacctest.RandomWithPrefix("tf-acc-cw-event-rule-full")
 	ssmDocumentName := sdkacctest.RandomWithPrefix("tf_ssm_Document")
 	targetID := sdkacctest.RandomWithPrefix("tf-acc-cw-target-full")
+	resourceName := "aws_cloudwatch_event_target.test"
+	kinesisStreamResourceName := "aws_kinesis_stream.test"
 
 	resource.ParallelTest(t, resource.TestCase{
 		PreCheck:                 func() { acctest.PreCheck(ctx, t) },
@@ -282,9 +279,9 @@
 
 func TestAccEventsTarget_ssmDocument(t *testing.T) {
 	ctx := acctest.Context(t)
-	resourceName := "aws_cloudwatch_event_target.test"
 	var v eventbridge.Target
 	rName := sdkacctest.RandomWithPrefix("tf_ssm_Document")
+	resourceName := "aws_cloudwatch_event_target.test"
 
 	resource.ParallelTest(t, resource.TestCase{
 		PreCheck:                 func() { acctest.PreCheck(ctx, t) },
@@ -314,10 +311,9 @@
 
 func TestAccEventsTarget_http(t *testing.T) {
 	ctx := acctest.Context(t)
-	resourceName := "aws_cloudwatch_event_target.test"
-
 	var v eventbridge.Target
 	rName := sdkacctest.RandomWithPrefix("tf_http_target")
+	resourceName := "aws_cloudwatch_event_target.test"
 
 	resource.ParallelTest(t, resource.TestCase{
 		PreCheck:                 func() { acctest.PreCheck(ctx, t) },
@@ -351,10 +347,9 @@
 // https://github.com/hashicorp/terraform-provider-aws/issues/23805
 func TestAccEventsTarget_http_params(t *testing.T) {
 	ctx := acctest.Context(t)
-	resourceName := "aws_cloudwatch_event_target.test"
-
 	var v eventbridge.Target
 	rName := sdkacctest.RandomWithPrefix("tf_http_target")
+	resourceName := "aws_cloudwatch_event_target.test"
 
 	resource.ParallelTest(t, resource.TestCase{
 		PreCheck:                 func() { acctest.PreCheck(ctx, t) },
@@ -660,27 +655,6 @@
 	})
 }
 
-<<<<<<< HEAD
-func TestAccEventsTarget_ecsNoPropagateTags(t *testing.T) {
-	resourceName := "aws_cloudwatch_event_target.test"
-	var v eventbridge.Target
-	rName := sdkacctest.RandomWithPrefix("tf_ecs_target")
-
-	resource.ParallelTest(t, resource.TestCase{
-		PreCheck:          func() { acctest.PreCheck(t) },
-		ErrorCheck:        acctest.ErrorCheck(t, eventbridge.EndpointsID),
-		ProviderFactories: acctest.ProviderFactories,
-		CheckDestroy:      testAccCheckTargetDestroy,
-		Steps: []resource.TestStep{
-			{
-				Config: testAccTargetConfig_ecsNoPropagateTags(rName),
-				Check: resource.ComposeTestCheckFunc(
-					testAccCheckTargetExists(resourceName, &v),
-					resource.TestCheckResourceAttr(resourceName, "ecs_target.#", "1"),
-					resource.TestCheckResourceAttr(resourceName, "ecs_target.0.task_count", "1"),
-					resource.TestCheckResourceAttr(resourceName, "ecs_target.0.launch_type", "FARGATE"),
-					resource.TestCheckResourceAttr(resourceName, "ecs_target.0.propagate_tags", ""),
-=======
 func TestAccEventsTarget_ecsCapacityProvider(t *testing.T) {
 	ctx := acctest.Context(t)
 	var v eventbridge.Target
@@ -738,7 +712,6 @@
 					resource.TestCheckResourceAttr(resourceName, "ecs_target.0.ordered_placement_strategy.0.field", "attribute:ecs.availability-zone"),
 					resource.TestCheckResourceAttr(resourceName, "ecs_target.0.ordered_placement_strategy.1.type", "spread"),
 					resource.TestCheckResourceAttr(resourceName, "ecs_target.0.ordered_placement_strategy.1.field", "instanceId"),
->>>>>>> b41b1325
 				),
 			},
 			{
@@ -753,10 +726,10 @@
 
 func TestAccEventsTarget_batch(t *testing.T) {
 	ctx := acctest.Context(t)
+	var v eventbridge.Target
+	rName := sdkacctest.RandomWithPrefix("tf_batch_target")
 	resourceName := "aws_cloudwatch_event_target.test"
 	batchJobDefinitionResourceName := "aws_batch_job_definition.test"
-	var v eventbridge.Target
-	rName := sdkacctest.RandomWithPrefix("tf_batch_target")
 
 	resource.ParallelTest(t, resource.TestCase{
 		PreCheck:                 func() { acctest.PreCheck(ctx, t) },
@@ -785,9 +758,9 @@
 
 func TestAccEventsTarget_kinesis(t *testing.T) {
 	ctx := acctest.Context(t)
-	resourceName := "aws_cloudwatch_event_target.test"
 	var v eventbridge.Target
 	rName := sdkacctest.RandomWithPrefix("tf_kinesis_target")
+	resourceName := "aws_cloudwatch_event_target.test"
 
 	resource.ParallelTest(t, resource.TestCase{
 		PreCheck:                 func() { acctest.PreCheck(ctx, t) },
@@ -902,9 +875,8 @@
 
 func TestAccEventsTarget_inputTransformerJSONString(t *testing.T) {
 	ctx := acctest.Context(t)
-	var target eventbridge.Target
+	var v eventbridge.Target
 	rName := sdkacctest.RandomWithPrefix(acctest.ResourcePrefix)
-
 	resourceName := "aws_cloudwatch_event_target.test"
 
 	resource.ParallelTest(t, resource.TestCase{
@@ -916,7 +888,7 @@
 			{
 				Config: testAccTargetConfig_inputTransformerJSONString(rName),
 				Check: resource.ComposeTestCheckFunc(
-					testAccCheckTargetExists(ctx, resourceName, &target),
+					testAccCheckTargetExists(ctx, resourceName, &v),
 					resource.TestCheckResourceAttr(resourceName, "input_transformer.#", "1"),
 					resource.TestCheckResourceAttr(resourceName, "input_transformer.0.input_paths.%", "2"),
 					resource.TestCheckResourceAttr(resourceName, "input_transformer.0.input_paths.instance", "$.detail.instance"),
@@ -935,7 +907,7 @@
 		t.Skipf("Environment variable %s is not set", key)
 	}
 
-	var target eventbridge.Target
+	var v eventbridge.Target
 	rName := sdkacctest.RandomWithPrefix(acctest.ResourcePrefix)
 	resourceName := "aws_cloudwatch_event_target.test"
 	snsTopicResourceName := "aws_sns_topic.test"
@@ -949,11 +921,43 @@
 			{
 				Config: testAccTargetConfig_partnerBus(rName, busName),
 				Check: resource.ComposeTestCheckFunc(
-					testAccCheckTargetExists(ctx, resourceName, &target),
+					testAccCheckTargetExists(ctx, resourceName, &v),
 					resource.TestCheckResourceAttr(resourceName, "rule", rName),
 					resource.TestCheckResourceAttr(resourceName, "event_bus_name", busName),
 					resource.TestCheckResourceAttr(resourceName, "target_id", rName),
 					resource.TestCheckResourceAttrPair(resourceName, "arn", snsTopicResourceName, "arn"),
+				),
+			},
+			{
+				ResourceName:      resourceName,
+				ImportState:       true,
+				ImportStateIdFunc: testAccTargetImportStateIdFunc(resourceName),
+				ImportStateVerify: true,
+			},
+		},
+	})
+}
+
+func TestAccEventsTarget_ecsNoPropagateTags(t *testing.T) {
+	ctx := acctest.Context(t)
+	var v eventbridge.Target
+	rName := sdkacctest.RandomWithPrefix(acctest.ResourcePrefix)
+	resourceName := "aws_cloudwatch_event_target.test"
+
+	resource.ParallelTest(t, resource.TestCase{
+		PreCheck:                 func() { acctest.PreCheck(ctx, t) },
+		ErrorCheck:               acctest.ErrorCheck(t, eventbridge.EndpointsID),
+		ProtoV5ProviderFactories: acctest.ProtoV5ProviderFactories,
+		CheckDestroy:             testAccCheckTargetDestroy(ctx),
+		Steps: []resource.TestStep{
+			{
+				Config: testAccTargetConfig_ecsNoPropagateTags(rName),
+				Check: resource.ComposeTestCheckFunc(
+					testAccCheckTargetExists(ctx, resourceName, &v),
+					resource.TestCheckResourceAttr(resourceName, "ecs_target.#", "1"),
+					resource.TestCheckResourceAttr(resourceName, "ecs_target.0.task_count", "1"),
+					resource.TestCheckResourceAttr(resourceName, "ecs_target.0.launch_type", "FARGATE"),
+					resource.TestCheckResourceAttr(resourceName, "ecs_target.0.propagate_tags", ""),
 				),
 			},
 			{
@@ -1934,25 +1938,6 @@
 `, rName))
 }
 
-func testAccTargetConfig_ecsNoPropagateTags(rName string) string {
-	return testAccTargetECSBaseConfig(rName) + `
-resource "aws_cloudwatch_event_target" "test" {
-  arn      = aws_ecs_cluster.test.id
-  rule     = aws_cloudwatch_event_rule.test.id
-  role_arn = aws_iam_role.test.arn
-
-  ecs_target {
-    task_definition_arn = aws_ecs_task_definition.task.arn
-    launch_type         = "FARGATE"
-
-    network_configuration {
-      subnets = [aws_subnet.subnet.id]
-    }
-  }
-}
-`
-}
-
 func testAccTargetConfig_batch(rName string) string {
 	return fmt.Sprintf(`
 resource "aws_cloudwatch_event_rule" "test" {
@@ -2320,4 +2305,23 @@
   name = %[1]q
 }
 `, rName, eventBusName)
+}
+
+func testAccTargetConfig_ecsNoPropagateTags(rName string) string {
+	return acctest.ConfigCompose(testAccTargetConfig_ecsBase(rName), `
+resource "aws_cloudwatch_event_target" "test" {
+  arn      = aws_ecs_cluster.test.id
+  rule     = aws_cloudwatch_event_rule.test.id
+  role_arn = aws_iam_role.test.arn
+
+  ecs_target {
+    task_definition_arn = aws_ecs_task_definition.test.arn
+    launch_type         = "FARGATE"
+
+    network_configuration {
+      subnets = aws_subnet.test[*].id
+    }
+  }
+}
+`)
 }