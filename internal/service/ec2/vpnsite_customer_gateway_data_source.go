--- conflicted
+++ resolved
@@ -74,13 +74,8 @@
 
 	input := &ec2.DescribeCustomerGatewaysInput{}
 
-<<<<<<< HEAD
-	if v, ok := d.GetOk("filter"); ok {
+	if v, ok := d.GetOk(names.AttrFilter); ok {
 		input.Filters = newCustomFilterListV2(v.(*schema.Set))
-=======
-	if v, ok := d.GetOk(names.AttrFilter); ok {
-		input.Filters = newCustomFilterList(v.(*schema.Set))
->>>>>>> e71921f4
 	}
 
 	if v, ok := d.GetOk(names.AttrID); ok {
