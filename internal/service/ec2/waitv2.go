--- conflicted
+++ resolved
@@ -174,19 +174,6 @@
 	return nil, err
 }
 
-<<<<<<< HEAD
-const (
-	ClientVPNEndpointDeletedTimeout          = 5 * time.Minute
-	ClientVPNEndpointAttributeUpdatedTimeout = 5 * time.Minute
-)
-
-func WaitClientVPNEndpointDeleted(ctx context.Context, conn *ec2.Client, id string) (*types.ClientVpnEndpoint, error) {
-	stateConf := &retry.StateChangeConf{
-		Pending: enum.Slice(types.ClientVpnEndpointStatusCodeDeleting),
-		Target:  []string{},
-		Refresh: StatusClientVPNEndpointState(ctx, conn, id),
-		Timeout: ClientVPNEndpointDeletedTimeout,
-=======
 func waitVPCEndpointAcceptedV2(ctx context.Context, conn *ec2.Client, vpcEndpointID string, timeout time.Duration) (*types.VpcEndpoint, error) {
 	stateConf := &retry.StateChangeConf{
 		Pending:    enum.Slice(vpcEndpointStatePendingAcceptance),
@@ -195,35 +182,21 @@
 		Refresh:    statusVPCEndpointStateV2(ctx, conn, vpcEndpointID),
 		Delay:      5 * time.Second,
 		MinTimeout: 5 * time.Second,
->>>>>>> 6266a340
-	}
-
-	outputRaw, err := stateConf.WaitForStateContext(ctx)
-
-<<<<<<< HEAD
-	if output, ok := outputRaw.(*types.ClientVpnEndpoint); ok {
-		tfresource.SetLastError(err, errors.New(aws.ToString(output.Status.Message)))
-=======
+	}
+
+	outputRaw, err := stateConf.WaitForStateContext(ctx)
+
 	if output, ok := outputRaw.(*types.VpcEndpoint); ok {
 		if state, lastError := output.State, output.LastError; state == types.StateFailed && lastError != nil {
 			tfresource.SetLastError(err, fmt.Errorf("%s: %s", aws.ToString(lastError.Code), aws.ToString(lastError.Message)))
 		}
->>>>>>> 6266a340
-
-		return output, err
-	}
-
-	return nil, err
-}
-
-<<<<<<< HEAD
-func WaitClientVPNEndpointClientConnectResponseOptionsUpdated(ctx context.Context, conn *ec2.Client, id string) (*types.ClientConnectResponseOptions, error) {
-	stateConf := &retry.StateChangeConf{
-		Pending: enum.Slice(types.ClientVpnEndpointAttributeStatusCodeApplying),
-		Target:  enum.Slice(types.ClientVpnEndpointAttributeStatusCodeApplied),
-		Refresh: StatusClientVPNEndpointClientConnectResponseOptionsState(ctx, conn, id),
-		Timeout: ClientVPNEndpointAttributeUpdatedTimeout,
-=======
+
+		return output, err
+	}
+
+	return nil, err
+}
+
 func waitVPCEndpointAvailableV2(ctx context.Context, conn *ec2.Client, vpcEndpointID string, timeout time.Duration) (*types.VpcEndpoint, error) { //nolint:unparam
 	stateConf := &retry.StateChangeConf{
 		Pending:    enum.Slice(vpcEndpointStatePending),
@@ -232,40 +205,21 @@
 		Refresh:    statusVPCEndpointStateV2(ctx, conn, vpcEndpointID),
 		Delay:      5 * time.Second,
 		MinTimeout: 5 * time.Second,
->>>>>>> 6266a340
-	}
-
-	outputRaw, err := stateConf.WaitForStateContext(ctx)
-
-<<<<<<< HEAD
-	if output, ok := outputRaw.(*types.ClientConnectResponseOptions); ok {
-		tfresource.SetLastError(err, errors.New(aws.ToString(output.Status.Message)))
-=======
+	}
+
+	outputRaw, err := stateConf.WaitForStateContext(ctx)
+
 	if output, ok := outputRaw.(*types.VpcEndpoint); ok {
 		if state, lastError := output.State, output.LastError; state == types.StateFailed && lastError != nil {
 			tfresource.SetLastError(err, fmt.Errorf("%s: %s", aws.ToString(lastError.Code), aws.ToString(lastError.Message)))
 		}
->>>>>>> 6266a340
-
-		return output, err
-	}
-
-	return nil, err
-}
-
-<<<<<<< HEAD
-const (
-	ClientVPNAuthorizationRuleCreatedTimeout = 10 * time.Minute
-	ClientVPNAuthorizationRuleDeletedTimeout = 10 * time.Minute
-)
-
-func WaitClientVPNAuthorizationRuleCreated(ctx context.Context, conn *ec2.Client, endpointID, targetNetworkCIDR, accessGroupID string, timeout time.Duration) (*types.AuthorizationRule, error) {
-	stateConf := &retry.StateChangeConf{
-		Pending: enum.Slice(types.ClientVpnAuthorizationRuleStatusCodeAuthorizing),
-		Target:  enum.Slice(types.ClientVpnAuthorizationRuleStatusCodeActive),
-		Refresh: StatusClientVPNAuthorizationRule(ctx, conn, endpointID, targetNetworkCIDR, accessGroupID),
-		Timeout: timeout,
-=======
+
+		return output, err
+	}
+
+	return nil, err
+}
+
 func waitVPCEndpointDeletedV2(ctx context.Context, conn *ec2.Client, vpcEndpointID string, timeout time.Duration) (*types.VpcEndpoint, error) {
 	stateConf := &retry.StateChangeConf{
 		Pending:    enum.Slice(vpcEndpointStateDeleting, vpcEndpointStateDeleted),
@@ -274,16 +228,10 @@
 		Timeout:    timeout,
 		Delay:      5 * time.Second,
 		MinTimeout: 5 * time.Second,
->>>>>>> 6266a340
-	}
-
-	outputRaw, err := stateConf.WaitForStateContext(ctx)
-
-<<<<<<< HEAD
-	if output, ok := outputRaw.(*types.AuthorizationRule); ok {
-		tfresource.SetLastError(err, errors.New(aws.ToString(output.Status.Message)))
-
-=======
+	}
+
+	outputRaw, err := stateConf.WaitForStateContext(ctx)
+
 	if output, ok := outputRaw.(*types.VpcEndpoint); ok {
 		return output, err
 	}
@@ -303,21 +251,12 @@
 	outputRaw, err := stateConf.WaitForStateContext(ctx)
 
 	if output, ok := outputRaw.(*types.Route); ok {
->>>>>>> 6266a340
-		return output, err
-	}
-
-	return nil, err
-}
-
-<<<<<<< HEAD
-func WaitClientVPNAuthorizationRuleDeleted(ctx context.Context, conn *ec2.Client, endpointID, targetNetworkCIDR, accessGroupID string, timeout time.Duration) (*types.AuthorizationRule, error) {
-	stateConf := &retry.StateChangeConf{
-		Pending: enum.Slice(types.ClientVpnAuthorizationRuleStatusCodeRevoking),
-		Target:  []string{},
-		Refresh: StatusClientVPNAuthorizationRule(ctx, conn, endpointID, targetNetworkCIDR, accessGroupID),
-		Timeout: timeout,
-=======
+		return output, err
+	}
+
+	return nil, err
+}
+
 func waitRouteReadyV2(ctx context.Context, conn *ec2.Client, routeFinder routeFinderV2, routeTableID, destination string, timeout time.Duration) (*types.Route, error) { //nolint:unparam
 	stateConf := &retry.StateChangeConf{
 		Pending:                   []string{},
@@ -326,16 +265,10 @@
 		Timeout:                   timeout,
 		NotFoundChecks:            RouteNotFoundChecks,
 		ContinuousTargetOccurence: 2,
->>>>>>> 6266a340
-	}
-
-	outputRaw, err := stateConf.WaitForStateContext(ctx)
-
-<<<<<<< HEAD
-	if output, ok := outputRaw.(*types.AuthorizationRule); ok {
-		tfresource.SetLastError(err, errors.New(aws.ToString(output.Status.Message)))
-
-=======
+	}
+
+	outputRaw, err := stateConf.WaitForStateContext(ctx)
+
 	if output, ok := outputRaw.(*types.Route); ok {
 		return output, err
 	}
@@ -356,14 +289,265 @@
 	outputRaw, err := stateConf.WaitForStateContext(ctx)
 
 	if output, ok := outputRaw.(*types.RouteTable); ok {
->>>>>>> 6266a340
-		return output, err
-	}
-
-	return nil, err
-}
-
-<<<<<<< HEAD
+		return output, err
+	}
+
+	return nil, err
+}
+
+func waitRouteTableDeletedV2(ctx context.Context, conn *ec2.Client, id string, timeout time.Duration) (*types.RouteTable, error) {
+	stateConf := &retry.StateChangeConf{
+		Pending:                   []string{RouteTableStatusReady},
+		Target:                    []string{},
+		Refresh:                   statusRouteTableV2(ctx, conn, id),
+		Timeout:                   timeout,
+		ContinuousTargetOccurence: 2,
+	}
+
+	outputRaw, err := stateConf.WaitForStateContext(ctx)
+
+	if output, ok := outputRaw.(*types.RouteTable); ok {
+		return output, err
+	}
+
+	return nil, err
+}
+
+func waitRouteTableAssociationCreatedV2(ctx context.Context, conn *ec2.Client, id string, timeout time.Duration) (*types.RouteTableAssociationState, error) {
+	stateConf := &retry.StateChangeConf{
+		Pending:        enum.Slice(types.RouteTableAssociationStateCodeAssociating),
+		Target:         enum.Slice(types.RouteTableAssociationStateCodeAssociated),
+		Refresh:        statusRouteTableAssociationStateV2(ctx, conn, id),
+		Timeout:        timeout,
+		NotFoundChecks: RouteTableAssociationCreatedNotFoundChecks,
+	}
+
+	outputRaw, err := stateConf.WaitForStateContext(ctx)
+
+	if output, ok := outputRaw.(*types.RouteTableAssociationState); ok {
+		if output.State == types.RouteTableAssociationStateCodeFailed {
+			tfresource.SetLastError(err, errors.New(aws.ToString(output.StatusMessage)))
+		}
+
+		return output, err
+	}
+
+	return nil, err
+}
+
+func waitRouteTableAssociationDeletedV2(ctx context.Context, conn *ec2.Client, id string, timeout time.Duration) (*types.RouteTableAssociationState, error) {
+	stateConf := &retry.StateChangeConf{
+		Pending: enum.Slice(types.RouteTableAssociationStateCodeDisassociating, types.RouteTableAssociationStateCodeAssociated),
+		Target:  []string{},
+		Refresh: statusRouteTableAssociationStateV2(ctx, conn, id),
+		Timeout: timeout,
+	}
+
+	outputRaw, err := stateConf.WaitForStateContext(ctx)
+
+	if output, ok := outputRaw.(*types.RouteTableAssociationState); ok {
+		if output.State == types.RouteTableAssociationStateCodeFailed {
+			tfresource.SetLastError(err, errors.New(aws.ToString(output.StatusMessage)))
+		}
+
+		return output, err
+	}
+
+	return nil, err
+}
+
+func waitRouteTableAssociationUpdatedV2(ctx context.Context, conn *ec2.Client, id string, timeout time.Duration) (*types.RouteTableAssociationState, error) {
+	stateConf := &retry.StateChangeConf{
+		Pending: enum.Slice(types.RouteTableAssociationStateCodeAssociating),
+		Target:  enum.Slice(types.RouteTableAssociationStateCodeAssociated),
+		Refresh: statusRouteTableAssociationStateV2(ctx, conn, id),
+		Timeout: timeout,
+	}
+
+	outputRaw, err := stateConf.WaitForStateContext(ctx)
+
+	if output, ok := outputRaw.(*types.RouteTableAssociationState); ok {
+		if output.State == types.RouteTableAssociationStateCodeFailed {
+			tfresource.SetLastError(err, errors.New(aws.ToString(output.StatusMessage)))
+		}
+
+		return output, err
+	}
+
+	return nil, err
+}
+
+func waitVPCEndpointServiceAvailableV2(ctx context.Context, conn *ec2.Client, id string, timeout time.Duration) (*types.ServiceConfiguration, error) { //nolint:unparam
+	stateConf := &retry.StateChangeConf{
+		Pending:    enum.Slice(types.ServiceStatePending),
+		Target:     enum.Slice(types.ServiceStateAvailable),
+		Refresh:    statusVPCEndpointServiceStateAvailableV2(ctx, conn, id),
+		Timeout:    timeout,
+		Delay:      5 * time.Second,
+		MinTimeout: 5 * time.Second,
+	}
+
+	outputRaw, err := stateConf.WaitForStateContext(ctx)
+
+	if output, ok := outputRaw.(*types.ServiceConfiguration); ok {
+		return output, err
+	}
+
+	return nil, err
+}
+
+func waitVPCEndpointServiceDeletedV2(ctx context.Context, conn *ec2.Client, id string, timeout time.Duration) (*types.ServiceConfiguration, error) {
+	stateConf := &retry.StateChangeConf{
+		Pending:    enum.Slice(types.ServiceStateAvailable, types.ServiceStateDeleting),
+		Target:     []string{},
+		Timeout:    timeout,
+		Refresh:    statusVPCEndpointServiceStateDeletedV2(ctx, conn, id),
+		Delay:      5 * time.Second,
+		MinTimeout: 5 * time.Second,
+	}
+
+	outputRaw, err := stateConf.WaitForStateContext(ctx)
+
+	if output, ok := outputRaw.(*types.ServiceConfiguration); ok {
+		return output, err
+	}
+
+	return nil, err
+}
+
+func waitVPCEndpointRouteTableAssociationReadyV2(ctx context.Context, conn *ec2.Client, vpcEndpointID, routeTableID string) error {
+	stateConf := &retry.StateChangeConf{
+		Pending:                   []string{},
+		Target:                    enum.Slice(VPCEndpointRouteTableAssociationStatusReady),
+		Refresh:                   statusVPCEndpointRouteTableAssociationV2(ctx, conn, vpcEndpointID, routeTableID),
+		Timeout:                   ec2PropagationTimeout,
+		ContinuousTargetOccurence: 2,
+	}
+
+	_, err := stateConf.WaitForStateContext(ctx)
+
+	return err
+}
+
+func waitVPCEndpointRouteTableAssociationDeletedV2(ctx context.Context, conn *ec2.Client, vpcEndpointID, routeTableID string) error {
+	stateConf := &retry.StateChangeConf{
+		Pending:                   enum.Slice(VPCEndpointRouteTableAssociationStatusReady),
+		Target:                    []string{},
+		Refresh:                   statusVPCEndpointRouteTableAssociationV2(ctx, conn, vpcEndpointID, routeTableID),
+		Timeout:                   ec2PropagationTimeout,
+		ContinuousTargetOccurence: 2,
+	}
+
+	_, err := stateConf.WaitForStateContext(ctx)
+
+	return err
+}
+
+func waitVPCEndpointConnectionAcceptedV2(ctx context.Context, conn *ec2.Client, serviceID, vpcEndpointID string, timeout time.Duration) (*types.VpcEndpointConnection, error) {
+	stateConf := &retry.StateChangeConf{
+		Pending:    []string{vpcEndpointStatePendingAcceptance, vpcEndpointStatePending},
+		Target:     []string{vpcEndpointStateAvailable},
+		Refresh:    statusVPCEndpointConnectionVPCEndpointStateV2(ctx, conn, serviceID, vpcEndpointID),
+		Timeout:    timeout,
+		Delay:      5 * time.Second,
+		MinTimeout: 5 * time.Second,
+	}
+
+	outputRaw, err := stateConf.WaitForStateContext(ctx)
+
+	if output, ok := outputRaw.(*types.VpcEndpointConnection); ok {
+		return output, err
+	}
+
+	return nil, err
+}
+
+const (
+	ClientVPNEndpointDeletedTimeout          = 5 * time.Minute
+	ClientVPNEndpointAttributeUpdatedTimeout = 5 * time.Minute
+)
+
+func WaitClientVPNEndpointDeleted(ctx context.Context, conn *ec2.Client, id string) (*types.ClientVpnEndpoint, error) {
+	stateConf := &retry.StateChangeConf{
+		Pending: enum.Slice(types.ClientVpnEndpointStatusCodeDeleting),
+		Target:  []string{},
+		Refresh: StatusClientVPNEndpointState(ctx, conn, id),
+		Timeout: ClientVPNEndpointDeletedTimeout,
+	}
+
+	outputRaw, err := stateConf.WaitForStateContext(ctx)
+
+	if output, ok := outputRaw.(*types.ClientVpnEndpoint); ok {
+		tfresource.SetLastError(err, errors.New(aws.ToString(output.Status.Message)))
+
+		return output, err
+	}
+
+	return nil, err
+}
+
+func WaitClientVPNEndpointClientConnectResponseOptionsUpdated(ctx context.Context, conn *ec2.Client, id string) (*types.ClientConnectResponseOptions, error) {
+	stateConf := &retry.StateChangeConf{
+		Pending: enum.Slice(types.ClientVpnEndpointAttributeStatusCodeApplying),
+		Target:  enum.Slice(types.ClientVpnEndpointAttributeStatusCodeApplied),
+		Refresh: StatusClientVPNEndpointClientConnectResponseOptionsState(ctx, conn, id),
+		Timeout: ClientVPNEndpointAttributeUpdatedTimeout,
+	}
+
+	outputRaw, err := stateConf.WaitForStateContext(ctx)
+
+	if output, ok := outputRaw.(*types.ClientConnectResponseOptions); ok {
+		tfresource.SetLastError(err, errors.New(aws.ToString(output.Status.Message)))
+
+		return output, err
+	}
+
+	return nil, err
+}
+
+const (
+	ClientVPNAuthorizationRuleCreatedTimeout = 10 * time.Minute
+	ClientVPNAuthorizationRuleDeletedTimeout = 10 * time.Minute
+)
+
+func WaitClientVPNAuthorizationRuleCreated(ctx context.Context, conn *ec2.Client, endpointID, targetNetworkCIDR, accessGroupID string, timeout time.Duration) (*types.AuthorizationRule, error) {
+	stateConf := &retry.StateChangeConf{
+		Pending: enum.Slice(types.ClientVpnAuthorizationRuleStatusCodeAuthorizing),
+		Target:  enum.Slice(types.ClientVpnAuthorizationRuleStatusCodeActive),
+		Refresh: StatusClientVPNAuthorizationRule(ctx, conn, endpointID, targetNetworkCIDR, accessGroupID),
+		Timeout: timeout,
+	}
+
+	outputRaw, err := stateConf.WaitForStateContext(ctx)
+
+	if output, ok := outputRaw.(*types.AuthorizationRule); ok {
+		tfresource.SetLastError(err, errors.New(aws.ToString(output.Status.Message)))
+
+		return output, err
+	}
+
+	return nil, err
+}
+
+func WaitClientVPNAuthorizationRuleDeleted(ctx context.Context, conn *ec2.Client, endpointID, targetNetworkCIDR, accessGroupID string, timeout time.Duration) (*types.AuthorizationRule, error) {
+	stateConf := &retry.StateChangeConf{
+		Pending: enum.Slice(types.ClientVpnAuthorizationRuleStatusCodeRevoking),
+		Target:  []string{},
+		Refresh: StatusClientVPNAuthorizationRule(ctx, conn, endpointID, targetNetworkCIDR, accessGroupID),
+		Timeout: timeout,
+	}
+
+	outputRaw, err := stateConf.WaitForStateContext(ctx)
+
+	if output, ok := outputRaw.(*types.AuthorizationRule); ok {
+		tfresource.SetLastError(err, errors.New(aws.ToString(output.Status.Message)))
+
+		return output, err
+	}
+
+	return nil, err
+}
+
 const (
 	ClientVPNNetworkAssociationCreatedTimeout     = 30 * time.Minute
 	ClientVPNNetworkAssociationCreatedDelay       = 4 * time.Minute
@@ -380,54 +564,19 @@
 		Timeout:      timeout,
 		Delay:        ClientVPNNetworkAssociationCreatedDelay,
 		PollInterval: ClientVPNNetworkAssociationStatusPollInterval,
-=======
-func waitRouteTableDeletedV2(ctx context.Context, conn *ec2.Client, id string, timeout time.Duration) (*types.RouteTable, error) {
-	stateConf := &retry.StateChangeConf{
-		Pending:                   []string{RouteTableStatusReady},
-		Target:                    []string{},
-		Refresh:                   statusRouteTableV2(ctx, conn, id),
-		Timeout:                   timeout,
-		ContinuousTargetOccurence: 2,
-	}
-
-	outputRaw, err := stateConf.WaitForStateContext(ctx)
-
-	if output, ok := outputRaw.(*types.RouteTable); ok {
-		return output, err
-	}
-
-	return nil, err
-}
-
-func waitRouteTableAssociationCreatedV2(ctx context.Context, conn *ec2.Client, id string, timeout time.Duration) (*types.RouteTableAssociationState, error) {
-	stateConf := &retry.StateChangeConf{
-		Pending:        enum.Slice(types.RouteTableAssociationStateCodeAssociating),
-		Target:         enum.Slice(types.RouteTableAssociationStateCodeAssociated),
-		Refresh:        statusRouteTableAssociationStateV2(ctx, conn, id),
-		Timeout:        timeout,
-		NotFoundChecks: RouteTableAssociationCreatedNotFoundChecks,
->>>>>>> 6266a340
-	}
-
-	outputRaw, err := stateConf.WaitForStateContext(ctx)
-
-<<<<<<< HEAD
+	}
+
+	outputRaw, err := stateConf.WaitForStateContext(ctx)
+
 	if output, ok := outputRaw.(*types.TargetNetwork); ok {
 		tfresource.SetLastError(err, errors.New(aws.ToString(output.Status.Message)))
-=======
-	if output, ok := outputRaw.(*types.RouteTableAssociationState); ok {
-		if output.State == types.RouteTableAssociationStateCodeFailed {
-			tfresource.SetLastError(err, errors.New(aws.ToString(output.StatusMessage)))
-		}
->>>>>>> 6266a340
-
-		return output, err
-	}
-
-	return nil, err
-}
-
-<<<<<<< HEAD
+
+		return output, err
+	}
+
+	return nil, err
+}
+
 func WaitClientVPNNetworkAssociationDeleted(ctx context.Context, conn *ec2.Client, associationID, endpointID string, timeout time.Duration) (*types.TargetNetwork, error) {
 	stateConf := &retry.StateChangeConf{
 		Pending:      enum.Slice(types.AssociationStatusCodeDisassociating),
@@ -436,162 +585,51 @@
 		Timeout:      timeout,
 		Delay:        ClientVPNNetworkAssociationDeletedDelay,
 		PollInterval: ClientVPNNetworkAssociationStatusPollInterval,
-=======
-func waitRouteTableAssociationDeletedV2(ctx context.Context, conn *ec2.Client, id string, timeout time.Duration) (*types.RouteTableAssociationState, error) {
-	stateConf := &retry.StateChangeConf{
-		Pending: enum.Slice(types.RouteTableAssociationStateCodeDisassociating, types.RouteTableAssociationStateCodeAssociated),
-		Target:  []string{},
-		Refresh: statusRouteTableAssociationStateV2(ctx, conn, id),
-		Timeout: timeout,
->>>>>>> 6266a340
-	}
-
-	outputRaw, err := stateConf.WaitForStateContext(ctx)
-
-<<<<<<< HEAD
+	}
+
+	outputRaw, err := stateConf.WaitForStateContext(ctx)
+
 	if output, ok := outputRaw.(*types.TargetNetwork); ok {
 		tfresource.SetLastError(err, errors.New(aws.ToString(output.Status.Message)))
-=======
-	if output, ok := outputRaw.(*types.RouteTableAssociationState); ok {
-		if output.State == types.RouteTableAssociationStateCodeFailed {
-			tfresource.SetLastError(err, errors.New(aws.ToString(output.StatusMessage)))
-		}
->>>>>>> 6266a340
-
-		return output, err
-	}
-
-	return nil, err
-}
-
-<<<<<<< HEAD
+
+		return output, err
+	}
+
+	return nil, err
+}
+
 func WaitClientVPNRouteCreated(ctx context.Context, conn *ec2.Client, endpointID, targetSubnetID, destinationCIDR string, timeout time.Duration) (*types.ClientVpnRoute, error) {
 	stateConf := &retry.StateChangeConf{
 		Pending: enum.Slice(types.ClientVpnRouteStatusCodeCreating),
 		Target:  enum.Slice(types.ClientVpnRouteStatusCodeActive),
 		Refresh: StatusClientVPNRoute(ctx, conn, endpointID, targetSubnetID, destinationCIDR),
-=======
-func waitRouteTableAssociationUpdatedV2(ctx context.Context, conn *ec2.Client, id string, timeout time.Duration) (*types.RouteTableAssociationState, error) {
-	stateConf := &retry.StateChangeConf{
-		Pending: enum.Slice(types.RouteTableAssociationStateCodeAssociating),
-		Target:  enum.Slice(types.RouteTableAssociationStateCodeAssociated),
-		Refresh: statusRouteTableAssociationStateV2(ctx, conn, id),
->>>>>>> 6266a340
-		Timeout: timeout,
-	}
-
-	outputRaw, err := stateConf.WaitForStateContext(ctx)
-
-<<<<<<< HEAD
+		Timeout: timeout,
+	}
+
+	outputRaw, err := stateConf.WaitForStateContext(ctx)
+
 	if output, ok := outputRaw.(*types.ClientVpnRoute); ok {
 		tfresource.SetLastError(err, errors.New(aws.ToString(output.Status.Message)))
-=======
-	if output, ok := outputRaw.(*types.RouteTableAssociationState); ok {
-		if output.State == types.RouteTableAssociationStateCodeFailed {
-			tfresource.SetLastError(err, errors.New(aws.ToString(output.StatusMessage)))
-		}
->>>>>>> 6266a340
-
-		return output, err
-	}
-
-	return nil, err
-}
-
-<<<<<<< HEAD
+
+		return output, err
+	}
+
+	return nil, err
+}
+
 func WaitClientVPNRouteDeleted(ctx context.Context, conn *ec2.Client, endpointID, targetSubnetID, destinationCIDR string, timeout time.Duration) (*types.ClientVpnRoute, error) {
 	stateConf := &retry.StateChangeConf{
 		Pending: enum.Slice(types.ClientVpnRouteStatusCodeActive, types.ClientVpnRouteStatusCodeDeleting),
 		Target:  []string{},
 		Refresh: StatusClientVPNRoute(ctx, conn, endpointID, targetSubnetID, destinationCIDR),
 		Timeout: timeout,
-=======
-func waitVPCEndpointServiceAvailableV2(ctx context.Context, conn *ec2.Client, id string, timeout time.Duration) (*types.ServiceConfiguration, error) { //nolint:unparam
-	stateConf := &retry.StateChangeConf{
-		Pending:    enum.Slice(types.ServiceStatePending),
-		Target:     enum.Slice(types.ServiceStateAvailable),
-		Refresh:    statusVPCEndpointServiceStateAvailableV2(ctx, conn, id),
-		Timeout:    timeout,
-		Delay:      5 * time.Second,
-		MinTimeout: 5 * time.Second,
-	}
-
-	outputRaw, err := stateConf.WaitForStateContext(ctx)
-
-	if output, ok := outputRaw.(*types.ServiceConfiguration); ok {
-		return output, err
-	}
-
-	return nil, err
-}
-
-func waitVPCEndpointServiceDeletedV2(ctx context.Context, conn *ec2.Client, id string, timeout time.Duration) (*types.ServiceConfiguration, error) {
-	stateConf := &retry.StateChangeConf{
-		Pending:    enum.Slice(types.ServiceStateAvailable, types.ServiceStateDeleting),
-		Target:     []string{},
-		Timeout:    timeout,
-		Refresh:    statusVPCEndpointServiceStateDeletedV2(ctx, conn, id),
-		Delay:      5 * time.Second,
-		MinTimeout: 5 * time.Second,
->>>>>>> 6266a340
-	}
-
-	outputRaw, err := stateConf.WaitForStateContext(ctx)
-
-<<<<<<< HEAD
+	}
+
+	outputRaw, err := stateConf.WaitForStateContext(ctx)
+
 	if output, ok := outputRaw.(*types.ClientVpnRoute); ok {
 		tfresource.SetLastError(err, errors.New(aws.ToString(output.Status.Message)))
 
-=======
-	if output, ok := outputRaw.(*types.ServiceConfiguration); ok {
-		return output, err
-	}
-
-	return nil, err
-}
-
-func waitVPCEndpointRouteTableAssociationReadyV2(ctx context.Context, conn *ec2.Client, vpcEndpointID, routeTableID string) error {
-	stateConf := &retry.StateChangeConf{
-		Pending:                   []string{},
-		Target:                    enum.Slice(VPCEndpointRouteTableAssociationStatusReady),
-		Refresh:                   statusVPCEndpointRouteTableAssociationV2(ctx, conn, vpcEndpointID, routeTableID),
-		Timeout:                   ec2PropagationTimeout,
-		ContinuousTargetOccurence: 2,
-	}
-
-	_, err := stateConf.WaitForStateContext(ctx)
-
-	return err
-}
-
-func waitVPCEndpointRouteTableAssociationDeletedV2(ctx context.Context, conn *ec2.Client, vpcEndpointID, routeTableID string) error {
-	stateConf := &retry.StateChangeConf{
-		Pending:                   enum.Slice(VPCEndpointRouteTableAssociationStatusReady),
-		Target:                    []string{},
-		Refresh:                   statusVPCEndpointRouteTableAssociationV2(ctx, conn, vpcEndpointID, routeTableID),
-		Timeout:                   ec2PropagationTimeout,
-		ContinuousTargetOccurence: 2,
-	}
-
-	_, err := stateConf.WaitForStateContext(ctx)
-
-	return err
-}
-
-func waitVPCEndpointConnectionAcceptedV2(ctx context.Context, conn *ec2.Client, serviceID, vpcEndpointID string, timeout time.Duration) (*types.VpcEndpointConnection, error) {
-	stateConf := &retry.StateChangeConf{
-		Pending:    []string{vpcEndpointStatePendingAcceptance, vpcEndpointStatePending},
-		Target:     []string{vpcEndpointStateAvailable},
-		Refresh:    statusVPCEndpointConnectionVPCEndpointStateV2(ctx, conn, serviceID, vpcEndpointID),
-		Timeout:    timeout,
-		Delay:      5 * time.Second,
-		MinTimeout: 5 * time.Second,
-	}
-
-	outputRaw, err := stateConf.WaitForStateContext(ctx)
-
-	if output, ok := outputRaw.(*types.VpcEndpointConnection); ok {
->>>>>>> 6266a340
 		return output, err
 	}
 
