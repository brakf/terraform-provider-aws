--- conflicted
+++ resolved
@@ -21,11 +21,7 @@
 	resourceName := "aws_mskconnect_connector.test"
 
 	resource.ParallelTest(t, resource.TestCase{
-<<<<<<< HEAD
-		PreCheck:                 func() { acctest.PreCheck(ctx, t); acctest.PreCheckPartitionHasService(kafkaconnect.EndpointsID, t) },
-=======
-		PreCheck:                 func() { acctest.PreCheck(t); acctest.PreCheckPartitionHasService(t, kafkaconnect.EndpointsID) },
->>>>>>> 78d002fe
+		PreCheck:                 func() { acctest.PreCheck(ctx, t); acctest.PreCheckPartitionHasService(t, kafkaconnect.EndpointsID) },
 		ErrorCheck:               acctest.ErrorCheck(t, kafkaconnect.EndpointsID),
 		CheckDestroy:             testAccCheckConnectorDestroy(ctx),
 		ProtoV5ProviderFactories: acctest.ProtoV5ProviderFactories,
@@ -87,11 +83,7 @@
 	resourceName := "aws_mskconnect_connector.test"
 
 	resource.ParallelTest(t, resource.TestCase{
-<<<<<<< HEAD
-		PreCheck:                 func() { acctest.PreCheck(ctx, t); acctest.PreCheckPartitionHasService(kafkaconnect.EndpointsID, t) },
-=======
-		PreCheck:                 func() { acctest.PreCheck(t); acctest.PreCheckPartitionHasService(t, kafkaconnect.EndpointsID) },
->>>>>>> 78d002fe
+		PreCheck:                 func() { acctest.PreCheck(ctx, t); acctest.PreCheckPartitionHasService(t, kafkaconnect.EndpointsID) },
 		ErrorCheck:               acctest.ErrorCheck(t, kafkaconnect.EndpointsID),
 		CheckDestroy:             testAccCheckConnectorDestroy(ctx),
 		ProtoV5ProviderFactories: acctest.ProtoV5ProviderFactories,
@@ -114,11 +106,7 @@
 	resourceName := "aws_mskconnect_connector.test"
 
 	resource.ParallelTest(t, resource.TestCase{
-<<<<<<< HEAD
-		PreCheck:                 func() { acctest.PreCheck(ctx, t); acctest.PreCheckPartitionHasService(kafkaconnect.EndpointsID, t) },
-=======
-		PreCheck:                 func() { acctest.PreCheck(t); acctest.PreCheckPartitionHasService(t, kafkaconnect.EndpointsID) },
->>>>>>> 78d002fe
+		PreCheck:                 func() { acctest.PreCheck(ctx, t); acctest.PreCheckPartitionHasService(t, kafkaconnect.EndpointsID) },
 		ErrorCheck:               acctest.ErrorCheck(t, kafkaconnect.EndpointsID),
 		CheckDestroy:             testAccCheckConnectorDestroy(ctx),
 		ProtoV5ProviderFactories: acctest.ProtoV5ProviderFactories,
