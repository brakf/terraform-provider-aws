--- conflicted
+++ resolved
@@ -5355,14 +5355,9 @@
 
     preferences {
       min_healthy_percentage = 0
-<<<<<<< HEAD
-      alarm_specification {
-		alarms = ["my-alarm-1", "my-alarm-2"]
-=======
 
       alarm_specification {
         alarms = ["my-alarm-1", "my-alarm-2"]
->>>>>>> 16fc36ac
       }
     }
   }
