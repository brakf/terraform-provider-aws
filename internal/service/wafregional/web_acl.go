// Copyright (c) HashiCorp, Inc.
// SPDX-License-Identifier: MPL-2.0

package wafregional

import (
	"context"
	"log"

	"github.com/aws/aws-sdk-go-v2/aws"
	"github.com/aws/aws-sdk-go-v2/aws/arn"
	"github.com/aws/aws-sdk-go-v2/service/wafregional"
	awstypes "github.com/aws/aws-sdk-go-v2/service/wafregional/types"
	"github.com/hashicorp/terraform-plugin-sdk/v2/diag"
	"github.com/hashicorp/terraform-plugin-sdk/v2/helper/retry"
	"github.com/hashicorp/terraform-plugin-sdk/v2/helper/schema"
	"github.com/hashicorp/terraform-provider-aws/internal/conns"
	"github.com/hashicorp/terraform-provider-aws/internal/enum"
	"github.com/hashicorp/terraform-provider-aws/internal/errs"
	"github.com/hashicorp/terraform-provider-aws/internal/errs/sdkdiag"
	tftags "github.com/hashicorp/terraform-provider-aws/internal/tags"
	"github.com/hashicorp/terraform-provider-aws/internal/tfresource"
	"github.com/hashicorp/terraform-provider-aws/internal/verify"
	"github.com/hashicorp/terraform-provider-aws/names"
)

// @SDKResource("aws_wafregional_web_acl", name="Web ACL")
// @Tags(identifierAttribute="arn")
func resourceWebACL() *schema.Resource {
	return &schema.Resource{
		CreateWithoutTimeout: resourceWebACLCreate,
		ReadWithoutTimeout:   resourceWebACLRead,
		UpdateWithoutTimeout: resourceWebACLUpdate,
		DeleteWithoutTimeout: resourceWebACLDelete,

		Importer: &schema.ResourceImporter{
			StateContext: schema.ImportStatePassthroughContext,
		},

		Schema: map[string]*schema.Schema{
			names.AttrARN: {
				Type:     schema.TypeString,
				Computed: true,
			},
			"default_action": {
				Type:     schema.TypeList,
				Required: true,
				MaxItems: 1,
				Elem: &schema.Resource{
					Schema: map[string]*schema.Schema{
						names.AttrType: {
							Type:             schema.TypeString,
							Required:         true,
							ValidateDiagFunc: enum.Validate[awstypes.WafActionType](),
						},
					},
				},
			},
			names.AttrLoggingConfiguration: {
				Type:     schema.TypeList,
				Optional: true,
				MaxItems: 1,
				Elem: &schema.Resource{
					Schema: map[string]*schema.Schema{
						"log_destination": {
							Type:         schema.TypeString,
							Required:     true,
							ValidateFunc: verify.ValidARN,
						},
						"redacted_fields": {
							Type:     schema.TypeList,
							Optional: true,
							MaxItems: 1,
							Elem: &schema.Resource{
								Schema: map[string]*schema.Schema{
									"field_to_match": {
										Type:     schema.TypeSet,
										Required: true,
										Elem: &schema.Resource{
											Schema: map[string]*schema.Schema{
												"data": {
													Type:     schema.TypeString,
													Optional: true,
												},
												names.AttrType: {
													Type:             schema.TypeString,
													Required:         true,
													ValidateDiagFunc: enum.Validate[awstypes.MatchFieldType](),
												},
											},
										},
									},
								},
							},
						},
					},
				},
			},
			names.AttrMetricName: {
				Type:     schema.TypeString,
				Required: true,
				ForceNew: true,
			},
			names.AttrName: {
				Type:     schema.TypeString,
				Required: true,
				ForceNew: true,
			},
			"rule": {
				Type:     schema.TypeSet,
				Optional: true,
				Elem: &schema.Resource{
					Schema: map[string]*schema.Schema{
						names.AttrAction: {
							Type:     schema.TypeList,
							Optional: true,
							MaxItems: 1,
							Elem: &schema.Resource{
								Schema: map[string]*schema.Schema{
									names.AttrType: {
										Type:             schema.TypeString,
										Required:         true,
										ValidateDiagFunc: enum.Validate[awstypes.WafActionType](),
									},
								},
							},
						},
						"override_action": {
							Type:     schema.TypeList,
							Optional: true,
							MaxItems: 1,
							Elem: &schema.Resource{
								Schema: map[string]*schema.Schema{
									names.AttrType: {
										Type:             schema.TypeString,
										Required:         true,
										ValidateDiagFunc: enum.Validate[awstypes.WafOverrideActionType](),
									},
								},
							},
						},
						names.AttrPriority: {
							Type:     schema.TypeInt,
							Required: true,
						},
						names.AttrType: {
							Type:             schema.TypeString,
							Optional:         true,
							Default:          awstypes.WafRuleTypeRegular,
							ValidateDiagFunc: enum.Validate[awstypes.WafRuleType](),
						},
						"rule_id": {
							Type:     schema.TypeString,
							Required: true,
						},
					},
				},
			},
			names.AttrTags:    tftags.TagsSchema(),
			names.AttrTagsAll: tftags.TagsSchemaComputed(),
		},

		CustomizeDiff: verify.SetTagsDiff,
	}
}

func resourceWebACLCreate(ctx context.Context, d *schema.ResourceData, meta interface{}) diag.Diagnostics {
	var diags diag.Diagnostics
	conn := meta.(*conns.AWSClient).WAFRegionalClient(ctx)
	region := meta.(*conns.AWSClient).Region

	name := d.Get(names.AttrName).(string)
	output, err := newRetryer(conn, region).RetryWithToken(ctx, func(token *string) (interface{}, error) {
		input := &wafregional.CreateWebACLInput{
			ChangeToken:   token,
<<<<<<< HEAD
			DefaultAction: expandAction(d.Get("default_action").([]interface{})),
			MetricName:    aws.String(d.Get("metric_name").(string)),
			Name:          aws.String(name),
=======
			DefaultAction: tfwaf.ExpandAction(d.Get("default_action").([]interface{})),
			MetricName:    aws.String(d.Get(names.AttrMetricName).(string)),
			Name:          aws.String(d.Get(names.AttrName).(string)),
>>>>>>> 42ad9820
			Tags:          getTagsIn(ctx),
		}

		return conn.CreateWebACL(ctx, input)
	})

	if err != nil {
		return sdkdiag.AppendErrorf(diags, "creating WAF Regional Web ACL (%s): %s", name, err)
	}

	d.SetId(aws.ToString(output.(*wafregional.CreateWebACLOutput).WebACL.WebACLId))

	if loggingConfiguration := d.Get("logging_configuration").([]interface{}); len(loggingConfiguration) == 1 {
		arn := arn.ARN{
			Partition: meta.(*conns.AWSClient).Partition,
			Service:   "waf-regional",
			Region:    meta.(*conns.AWSClient).Region,
			AccountID: meta.(*conns.AWSClient).AccountID,
			Resource:  "webacl/" + d.Id(),
		}.String()
<<<<<<< HEAD
=======
	}

	loggingConfiguration := d.Get(names.AttrLoggingConfiguration).([]interface{})
>>>>>>> 42ad9820

		input := &wafregional.PutLoggingConfigurationInput{
			LoggingConfiguration: expandLoggingConfiguration(loggingConfiguration, arn),
		}

		_, err := conn.PutLoggingConfiguration(ctx, input)

		if err != nil {
			return sdkdiag.AppendErrorf(diags, "putting WAF Regional Web ACL (%s) logging configuration: %s", d.Id(), err)
		}
	}

	if rules := d.Get("rule").(*schema.Set).List(); len(rules) > 0 {
		_, err := newRetryer(conn, region).RetryWithToken(ctx, func(token *string) (interface{}, error) {
			input := &wafregional.UpdateWebACLInput{
				ChangeToken:   token,
				DefaultAction: expandAction(d.Get("default_action").([]interface{})),
				Updates:       diffWebACLRules([]interface{}{}, rules),
				WebACLId:      aws.String(d.Id()),
			}

			return conn.UpdateWebACL(ctx, input)
		})

		if err != nil {
			return sdkdiag.AppendErrorf(diags, "updating WAF Regional Web ACL (%s) rules: %s", d.Id(), err)
		}
	}

	return append(diags, resourceWebACLRead(ctx, d, meta)...)
}

func resourceWebACLRead(ctx context.Context, d *schema.ResourceData, meta interface{}) diag.Diagnostics {
	var diags diag.Diagnostics
	conn := meta.(*conns.AWSClient).WAFRegionalClient(ctx)

	webACL, err := findWebACLByID(ctx, conn, d.Id())

	if !d.IsNewResource() && tfresource.NotFound(err) {
		log.Printf("[WARN] WAF Regional Web ACL (%s) not found, removing from state", d.Id())
		d.SetId("")
		return nil
	}

	if err != nil {
		return diag.Errorf("reading WAF Regional Web ACL (%s): %s", d.Id(), err)
	}

	arn := arn.ARN{
		Partition: meta.(*conns.AWSClient).Partition,
		Service:   "waf-regional",
		Region:    meta.(*conns.AWSClient).Region,
		AccountID: meta.(*conns.AWSClient).AccountID,
		Resource:  "webacl/" + d.Id(),
	}.String()
	d.Set(names.AttrARN, arn)
	if err := d.Set("default_action", flattenAction(webACL.DefaultAction)); err != nil {
		return sdkdiag.AppendErrorf(diags, "setting default_action: %s", err)
	}
<<<<<<< HEAD
	d.Set("metric_name", webACL.MetricName)
	d.Set(names.AttrName, webACL.Name)
	if err := d.Set("rule", flattenWebACLRules(webACL.Rules)); err != nil {
=======
	d.Set(names.AttrName, resp.WebACL.Name)
	d.Set(names.AttrMetricName, resp.WebACL.MetricName)
	if err := d.Set("rule", tfwaf.FlattenWebACLRules(resp.WebACL.Rules)); err != nil {
>>>>>>> 42ad9820
		return sdkdiag.AppendErrorf(diags, "setting rule: %s", err)
	}

	input := &wafregional.GetLoggingConfigurationInput{
		ResourceArn: aws.String(arn),
	}

	output, err := conn.GetLoggingConfiguration(ctx, input)

	loggingConfiguration := []interface{}{}
	switch {
	case err == nil:
		loggingConfiguration = flattenLoggingConfiguration(output.LoggingConfiguration)
	case errs.IsA[*awstypes.WAFNonexistentItemException](err):
	default:
		return sdkdiag.AppendErrorf(diags, "reading WAF Regional Web ACL (%s) logging configuration: %s", d.Id(), err)
	}

	if err := d.Set(names.AttrLoggingConfiguration, loggingConfiguration); err != nil {
		return sdkdiag.AppendErrorf(diags, "setting logging_configuration: %s", err)
	}

	return diags
}

func resourceWebACLUpdate(ctx context.Context, d *schema.ResourceData, meta interface{}) diag.Diagnostics {
	var diags diag.Diagnostics
	conn := meta.(*conns.AWSClient).WAFRegionalClient(ctx)
	region := meta.(*conns.AWSClient).Region

	if d.HasChanges("default_action", "rule") {
		o, n := d.GetChange("rule")
		oldR, newR := o.(*schema.Set).List(), n.(*schema.Set).List()

		_, err := newRetryer(conn, region).RetryWithToken(ctx, func(token *string) (interface{}, error) {
			input := &wafregional.UpdateWebACLInput{
				ChangeToken:   token,
				DefaultAction: expandAction(d.Get("default_action").([]interface{})),
				Updates:       diffWebACLRules(oldR, newR),
				WebACLId:      aws.String(d.Id()),
			}

			return conn.UpdateWebACL(ctx, input)
		})

		if err != nil {
			return sdkdiag.AppendErrorf(diags, "updating WAF Regional Web ACL (%s): %s", d.Id(), err)
		}
	}

<<<<<<< HEAD
	if d.HasChange("logging_configuration") {
		if loggingConfiguration := d.Get("logging_configuration").([]interface{}); len(loggingConfiguration) == 1 {
			input := &wafregional.PutLoggingConfigurationInput{
=======
	if d.HasChange(names.AttrLoggingConfiguration) {
		loggingConfiguration := d.Get(names.AttrLoggingConfiguration).([]interface{})

		if len(loggingConfiguration) == 1 {
			input := &waf.PutLoggingConfigurationInput{
>>>>>>> 42ad9820
				LoggingConfiguration: expandLoggingConfiguration(loggingConfiguration, d.Get(names.AttrARN).(string)),
			}

			_, err := conn.PutLoggingConfiguration(ctx, input)

			if err != nil {
				return sdkdiag.AppendErrorf(diags, "putting WAF Regional Web ACL (%s) logging configuration: %s", d.Id(), err)
			}
		} else {
			input := &wafregional.DeleteLoggingConfigurationInput{
				ResourceArn: aws.String(d.Get(names.AttrARN).(string)),
			}

			_, err := conn.DeleteLoggingConfiguration(ctx, input)

			if err != nil {
				return sdkdiag.AppendErrorf(diags, "deleting WAF Regional Web ACL (%s) logging configuration: %s", d.Id(), err)
			}
		}
	}

	return append(diags, resourceWebACLRead(ctx, d, meta)...)
}

func resourceWebACLDelete(ctx context.Context, d *schema.ResourceData, meta interface{}) diag.Diagnostics {
	var diags diag.Diagnostics
	conn := meta.(*conns.AWSClient).WAFRegionalClient(ctx)
	region := meta.(*conns.AWSClient).Region

	if rules := d.Get("rule").(*schema.Set).List(); len(rules) > 0 {
		_, err := newRetryer(conn, region).RetryWithToken(ctx, func(token *string) (interface{}, error) {
			input := &wafregional.UpdateWebACLInput{
				ChangeToken:   token,
				DefaultAction: expandAction(d.Get("default_action").([]interface{})),
				Updates:       diffWebACLRules(rules, []interface{}{}),
				WebACLId:      aws.String(d.Id()),
			}

			return conn.UpdateWebACL(ctx, input)
		})

		if err != nil && !errs.IsA[*awstypes.WAFNonexistentItemException](err) && !errs.IsA[*awstypes.WAFNonexistentContainerException](err) {
			return sdkdiag.AppendErrorf(diags, "updating WAF Regional Web ACL (%s) rules: %s", d.Id(), err)
		}
	}

	log.Printf("[INFO] Deleting WAF Regional Web ACL: %s", d.Id())
	_, err := newRetryer(conn, region).RetryWithToken(ctx, func(token *string) (interface{}, error) {
		input := &wafregional.DeleteWebACLInput{
			ChangeToken: token,
			WebACLId:    aws.String(d.Id()),
		}

		return conn.DeleteWebACL(ctx, input)
	})

	if errs.IsA[*awstypes.WAFNonexistentItemException](err) {
		return diags
	}

	if err != nil {
		return sdkdiag.AppendErrorf(diags, "deleting WAF Regional Web ACL (%s): %s", d.Id(), err)
	}

	return diags
}

func findWebACLByID(ctx context.Context, conn *wafregional.Client, id string) (*awstypes.WebACL, error) {
	input := &wafregional.GetWebACLInput{
		WebACLId: aws.String(id),
	}

	output, err := conn.GetWebACL(ctx, input)

	if errs.IsA[*awstypes.WAFNonexistentItemException](err) {
		return nil, &retry.NotFoundError{
			LastError:   err,
			LastRequest: input,
		}
	}

	if err != nil {
		return nil, err
	}

	if output == nil || output.WebACL == nil {
		return nil, tfresource.NewEmptyResultError(input)
	}

	return output.WebACL, nil
}

func expandLoggingConfiguration(l []interface{}, resourceARN string) *awstypes.LoggingConfiguration {
	if len(l) == 0 || l[0] == nil {
		return nil
	}

	m := l[0].(map[string]interface{})

	loggingConfiguration := &awstypes.LoggingConfiguration{
		LogDestinationConfigs: []string{
			m["log_destination"].(string),
		},
		RedactedFields: expandRedactedFields(m["redacted_fields"].([]interface{})),
		ResourceArn:    aws.String(resourceARN),
	}

	return loggingConfiguration
}

func expandRedactedFields(l []interface{}) []awstypes.FieldToMatch {
	if len(l) == 0 || l[0] == nil {
		return nil
	}

	m := l[0].(map[string]interface{})

	if m["field_to_match"] == nil {
		return nil
	}

	redactedFields := make([]awstypes.FieldToMatch, 0)

	for _, fieldToMatch := range m["field_to_match"].(*schema.Set).List() {
		if fieldToMatch == nil {
			continue
		}

		redactedFields = append(redactedFields, *expandFieldToMatch(fieldToMatch.(map[string]interface{})))
	}

	return redactedFields
}

func flattenLoggingConfiguration(loggingConfiguration *awstypes.LoggingConfiguration) []interface{} {
	if loggingConfiguration == nil {
		return []interface{}{}
	}

	m := map[string]interface{}{
		"log_destination": "",
		"redacted_fields": flattenRedactedFields(loggingConfiguration.RedactedFields),
	}

	if len(loggingConfiguration.LogDestinationConfigs) > 0 {
		m["log_destination"] = loggingConfiguration.LogDestinationConfigs[0]
	}

	return []interface{}{m}
}

func flattenRedactedFields(fieldToMatches []awstypes.FieldToMatch) []interface{} {
	if len(fieldToMatches) == 0 {
		return []interface{}{}
	}

	fieldToMatchResource := &schema.Resource{
		Schema: map[string]*schema.Schema{
			"data": {
				Type:     schema.TypeString,
				Optional: true,
			},
			names.AttrType: {
				Type:     schema.TypeString,
				Required: true,
			},
		},
	}
	l := make([]interface{}, len(fieldToMatches))

	for i, fieldToMatch := range fieldToMatches {
		l[i] = flattenFieldToMatch(&fieldToMatch)[0]
	}

	m := map[string]interface{}{
		"field_to_match": schema.NewSet(schema.HashResource(fieldToMatchResource), l),
	}

	return []interface{}{m}
}

func diffWebACLRules(oldR, newR []interface{}) []awstypes.WebACLUpdate {
	updates := make([]awstypes.WebACLUpdate, 0)

	for _, or := range oldR {
		aclRule := or.(map[string]interface{})

		if idx, contains := sliceContainsMap(newR, aclRule); contains {
			newR = append(newR[:idx], newR[idx+1:]...)
			continue
		}
		updates = append(updates, expandWebACLUpdate(string(awstypes.ChangeActionDelete), aclRule))
	}

	for _, nr := range newR {
		aclRule := nr.(map[string]interface{})
		updates = append(updates, expandWebACLUpdate(string(awstypes.ChangeActionInsert), aclRule))
	}
	return updates
}

func expandAction(l []interface{}) *awstypes.WafAction {
	if len(l) == 0 || l[0] == nil {
		return nil
	}

	m := l[0].(map[string]interface{})

	return &awstypes.WafAction{
		Type: awstypes.WafActionType(m[names.AttrType].(string)),
	}
}

func expandOverrideAction(l []interface{}) *awstypes.WafOverrideAction {
	if len(l) == 0 || l[0] == nil {
		return nil
	}

	m := l[0].(map[string]interface{})

	return &awstypes.WafOverrideAction{
		Type: awstypes.WafOverrideActionType(m[names.AttrType].(string)),
	}
}

func expandWebACLUpdate(updateAction string, aclRule map[string]interface{}) awstypes.WebACLUpdate {
	var rule *awstypes.ActivatedRule

	switch aclRule[names.AttrType].(string) {
	case string(awstypes.WafRuleTypeGroup):
		rule = &awstypes.ActivatedRule{
			OverrideAction: expandOverrideAction(aclRule["override_action"].([]interface{})),
			Priority:       aws.Int32(int32(aclRule[names.AttrPriority].(int))),
			RuleId:         aws.String(aclRule["rule_id"].(string)),
			Type:           awstypes.WafRuleType(aclRule[names.AttrType].(string)),
		}
	default:
		rule = &awstypes.ActivatedRule{
			Action:   expandAction(aclRule[names.AttrAction].([]interface{})),
			Priority: aws.Int32(int32(aclRule[names.AttrPriority].(int))),
			RuleId:   aws.String(aclRule["rule_id"].(string)),
			Type:     awstypes.WafRuleType(aclRule[names.AttrType].(string)),
		}
	}

	update := awstypes.WebACLUpdate{
		Action:        awstypes.ChangeAction(updateAction),
		ActivatedRule: rule,
	}

	return update
}

func flattenAction(n *awstypes.WafAction) []map[string]interface{} {
	if n == nil {
		return nil
	}

	result := map[string]interface{}{
		names.AttrType: string(n.Type),
	}

	return []map[string]interface{}{result}
}

func flattenWebACLRules(ts []awstypes.ActivatedRule) []map[string]interface{} {
	out := make([]map[string]interface{}, len(ts))
	for i, r := range ts {
		m := make(map[string]interface{})

		switch r.Type {
		case awstypes.WafRuleTypeGroup:
			actionMap := map[string]interface{}{
				names.AttrType: r.OverrideAction.Type,
			}
			m["override_action"] = []map[string]interface{}{actionMap}
		default:
			actionMap := map[string]interface{}{
				names.AttrType: r.Action.Type,
			}
			m[names.AttrAction] = []map[string]interface{}{actionMap}
		}

		m[names.AttrPriority] = r.Priority
		m["rule_id"] = aws.ToString(r.RuleId)
		m[names.AttrType] = string(r.Type)
		out[i] = m
	}
	return out
}<|MERGE_RESOLUTION|>--- conflicted
+++ resolved
@@ -173,15 +173,9 @@
 	output, err := newRetryer(conn, region).RetryWithToken(ctx, func(token *string) (interface{}, error) {
 		input := &wafregional.CreateWebACLInput{
 			ChangeToken:   token,
-<<<<<<< HEAD
 			DefaultAction: expandAction(d.Get("default_action").([]interface{})),
-			MetricName:    aws.String(d.Get("metric_name").(string)),
+			MetricName:    aws.String(d.Get(names.AttrMetricName).(string)),
 			Name:          aws.String(name),
-=======
-			DefaultAction: tfwaf.ExpandAction(d.Get("default_action").([]interface{})),
-			MetricName:    aws.String(d.Get(names.AttrMetricName).(string)),
-			Name:          aws.String(d.Get(names.AttrName).(string)),
->>>>>>> 42ad9820
 			Tags:          getTagsIn(ctx),
 		}
 
@@ -194,7 +188,7 @@
 
 	d.SetId(aws.ToString(output.(*wafregional.CreateWebACLOutput).WebACL.WebACLId))
 
-	if loggingConfiguration := d.Get("logging_configuration").([]interface{}); len(loggingConfiguration) == 1 {
+	if loggingConfiguration := d.Get(names.AttrLoggingConfiguration).([]interface{}); len(loggingConfiguration) == 1 {
 		arn := arn.ARN{
 			Partition: meta.(*conns.AWSClient).Partition,
 			Service:   "waf-regional",
@@ -202,12 +196,6 @@
 			AccountID: meta.(*conns.AWSClient).AccountID,
 			Resource:  "webacl/" + d.Id(),
 		}.String()
-<<<<<<< HEAD
-=======
-	}
-
-	loggingConfiguration := d.Get(names.AttrLoggingConfiguration).([]interface{})
->>>>>>> 42ad9820
 
 		input := &wafregional.PutLoggingConfigurationInput{
 			LoggingConfiguration: expandLoggingConfiguration(loggingConfiguration, arn),
@@ -267,15 +255,9 @@
 	if err := d.Set("default_action", flattenAction(webACL.DefaultAction)); err != nil {
 		return sdkdiag.AppendErrorf(diags, "setting default_action: %s", err)
 	}
-<<<<<<< HEAD
-	d.Set("metric_name", webACL.MetricName)
+	d.Set(names.AttrMetricName, webACL.MetricName)
 	d.Set(names.AttrName, webACL.Name)
 	if err := d.Set("rule", flattenWebACLRules(webACL.Rules)); err != nil {
-=======
-	d.Set(names.AttrName, resp.WebACL.Name)
-	d.Set(names.AttrMetricName, resp.WebACL.MetricName)
-	if err := d.Set("rule", tfwaf.FlattenWebACLRules(resp.WebACL.Rules)); err != nil {
->>>>>>> 42ad9820
 		return sdkdiag.AppendErrorf(diags, "setting rule: %s", err)
 	}
 
@@ -326,17 +308,9 @@
 		}
 	}
 
-<<<<<<< HEAD
-	if d.HasChange("logging_configuration") {
-		if loggingConfiguration := d.Get("logging_configuration").([]interface{}); len(loggingConfiguration) == 1 {
+	if d.HasChange(names.AttrLoggingConfiguration) {
+		if loggingConfiguration := d.Get(names.AttrLoggingConfiguration).([]interface{}); len(loggingConfiguration) == 1 {
 			input := &wafregional.PutLoggingConfigurationInput{
-=======
-	if d.HasChange(names.AttrLoggingConfiguration) {
-		loggingConfiguration := d.Get(names.AttrLoggingConfiguration).([]interface{})
-
-		if len(loggingConfiguration) == 1 {
-			input := &waf.PutLoggingConfigurationInput{
->>>>>>> 42ad9820
 				LoggingConfiguration: expandLoggingConfiguration(loggingConfiguration, d.Get(names.AttrARN).(string)),
 			}
 
