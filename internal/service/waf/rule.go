--- conflicted
+++ resolved
@@ -95,13 +95,8 @@
 	output, err := newRetryer(conn).RetryWithToken(ctx, func(token *string) (interface{}, error) {
 		input := &waf.CreateRuleInput{
 			ChangeToken: token,
-<<<<<<< HEAD
-			MetricName:  aws.String(d.Get("metric_name").(string)),
+			MetricName:  aws.String(d.Get(names.AttrMetricName).(string)),
 			Name:        aws.String(name),
-=======
-			MetricName:  aws.String(d.Get(names.AttrMetricName).(string)),
-			Name:        aws.String(d.Get(names.AttrName).(string)),
->>>>>>> 42ad9820
 			Tags:        getTagsIn(ctx),
 		}
 
@@ -158,17 +153,11 @@
 		Resource:  "rule/" + d.Id(),
 	}.String()
 	d.Set(names.AttrARN, arn)
-<<<<<<< HEAD
-	d.Set("metric_name", rule.MetricName)
+	d.Set(names.AttrMetricName, rule.MetricName)
 	d.Set(names.AttrName, rule.Name)
 	if err := d.Set("predicates", predicates); err != nil {
 		return sdkdiag.AppendErrorf(diags, "setting predicates: %s", err)
 	}
-=======
-	d.Set("predicates", predicates)
-	d.Set(names.AttrName, resp.Rule.Name)
-	d.Set(names.AttrMetricName, resp.Rule.MetricName)
->>>>>>> 42ad9820
 
 	return diags
 }
