// Copyright (c) HashiCorp, Inc.
// SPDX-License-Identifier: MPL-2.0

package waf

import (
	"context"
	"log"

	"github.com/aws/aws-sdk-go-v2/aws"
	"github.com/aws/aws-sdk-go-v2/service/waf"
	awstypes "github.com/aws/aws-sdk-go-v2/service/waf/types"
	"github.com/hashicorp/terraform-plugin-sdk/v2/diag"
	"github.com/hashicorp/terraform-plugin-sdk/v2/helper/schema"
	"github.com/hashicorp/terraform-provider-aws/internal/conns"
	"github.com/hashicorp/terraform-provider-aws/internal/enum"
	"github.com/hashicorp/terraform-provider-aws/internal/errs"
	"github.com/hashicorp/terraform-provider-aws/internal/errs/sdkdiag"
	"github.com/hashicorp/terraform-provider-aws/names"
)

// @SDKResource("aws_waf_byte_match_set")
func ResourceByteMatchSet() *schema.Resource {
	return &schema.Resource{
		CreateWithoutTimeout: resourceByteMatchSetCreate,
		ReadWithoutTimeout:   resourceByteMatchSetRead,
		UpdateWithoutTimeout: resourceByteMatchSetUpdate,
		DeleteWithoutTimeout: resourceByteMatchSetDelete,
		Importer: &schema.ResourceImporter{
			StateContext: schema.ImportStatePassthroughContext,
		},

		Schema: map[string]*schema.Schema{
			names.AttrName: {
				Type:     schema.TypeString,
				Required: true,
				ForceNew: true,
			},
			"byte_match_tuples": {
				Type:     schema.TypeSet,
				Optional: true,
				Elem: &schema.Resource{
					Schema: map[string]*schema.Schema{
						"field_to_match": {
							Type:     schema.TypeList,
							Required: true,
							MaxItems: 1,
							Elem: &schema.Resource{
								Schema: map[string]*schema.Schema{
									"data": {
										Type:     schema.TypeString,
										Optional: true,
									},
<<<<<<< HEAD
									"type": {
										Type:             schema.TypeString,
										Required:         true,
										ValidateDiagFunc: enum.Validate[awstypes.MatchFieldType](),
=======
									names.AttrType: {
										Type:         schema.TypeString,
										Required:     true,
										ValidateFunc: validation.StringInSlice(waf.MatchFieldType_Values(), false),
>>>>>>> 6b2a794a
									},
								},
							},
						},
						"positional_constraint": {
							Type:     schema.TypeString,
							Required: true,
						},
						"target_string": {
							Type:     schema.TypeString,
							Optional: true,
						},
						"text_transformation": {
							Type:     schema.TypeString,
							Required: true,
						},
					},
				},
			},
		},
	}
}

func resourceByteMatchSetCreate(ctx context.Context, d *schema.ResourceData, meta interface{}) diag.Diagnostics {
	var diags diag.Diagnostics
	conn := meta.(*conns.AWSClient).WAFClient(ctx)

	log.Printf("[INFO] Creating WAF ByteMatchSet: %s", d.Get(names.AttrName).(string))

	wr := NewRetryer(conn)
	out, err := wr.RetryWithToken(ctx, func(token *string) (interface{}, error) {
		params := &waf.CreateByteMatchSetInput{
			ChangeToken: token,
			Name:        aws.String(d.Get(names.AttrName).(string)),
		}
		return conn.CreateByteMatchSet(ctx, params)
	})
	if err != nil {
		return sdkdiag.AppendErrorf(diags, "creating WAF ByteMatchSet: %s", err)
	}
	resp := out.(*waf.CreateByteMatchSetOutput)

	d.SetId(aws.ToString(resp.ByteMatchSet.ByteMatchSetId))

	return append(diags, resourceByteMatchSetUpdate(ctx, d, meta)...)
}

func resourceByteMatchSetRead(ctx context.Context, d *schema.ResourceData, meta interface{}) diag.Diagnostics {
	var diags diag.Diagnostics
<<<<<<< HEAD
	conn := meta.(*conns.AWSClient).WAFClient(ctx)
	log.Printf("[INFO] Reading WAF ByteMatchSet: %s", d.Get("name").(string))
=======
	conn := meta.(*conns.AWSClient).WAFConn(ctx)
	log.Printf("[INFO] Reading WAF ByteMatchSet: %s", d.Get(names.AttrName).(string))
>>>>>>> 6b2a794a
	params := &waf.GetByteMatchSetInput{
		ByteMatchSetId: aws.String(d.Id()),
	}

	resp, err := conn.GetByteMatchSet(ctx, params)
	if err != nil {
		if errs.IsA[*awstypes.WAFNonexistentItemException](err) {
			log.Printf("[WARN] WAF ByteMatchSet (%s) not found, removing from state", d.Id())
			d.SetId("")
			return diags
		}

		return sdkdiag.AppendErrorf(diags, "reading WAF ByteMatchSet (%s): %s", d.Id(), err)
	}

	d.Set(names.AttrName, resp.ByteMatchSet.Name)
	d.Set("byte_match_tuples", flattenByteMatchTuples(resp.ByteMatchSet.ByteMatchTuples))

	return diags
}

func resourceByteMatchSetUpdate(ctx context.Context, d *schema.ResourceData, meta interface{}) diag.Diagnostics {
	var diags diag.Diagnostics
	conn := meta.(*conns.AWSClient).WAFClient(ctx)

	log.Printf("[INFO] Updating WAF ByteMatchSet: %s", d.Get(names.AttrName).(string))

	if d.HasChange("byte_match_tuples") {
		o, n := d.GetChange("byte_match_tuples")
		oldT, newT := o.(*schema.Set).List(), n.(*schema.Set).List()
		err := updateByteMatchSetResource(ctx, d.Id(), oldT, newT, conn)
		if err != nil {
			return sdkdiag.AppendErrorf(diags, "updating WAF ByteMatchSet: %s", err)
		}
	}

	return append(diags, resourceByteMatchSetRead(ctx, d, meta)...)
}

func resourceByteMatchSetDelete(ctx context.Context, d *schema.ResourceData, meta interface{}) diag.Diagnostics {
	var diags diag.Diagnostics
	conn := meta.(*conns.AWSClient).WAFClient(ctx)

	oldTuples := d.Get("byte_match_tuples").(*schema.Set).List()
	if len(oldTuples) > 0 {
		noTuples := []interface{}{}
		err := updateByteMatchSetResource(ctx, d.Id(), oldTuples, noTuples, conn)
		if err != nil {
			if !errs.IsA[*awstypes.WAFNonexistentItemException](err) && !errs.IsA[*awstypes.WAFNonexistentContainerException](err) {
				return sdkdiag.AppendErrorf(diags, "updating WAF ByteMatchSet: %s", err)
			}
		}
	}

	wr := NewRetryer(conn)
	_, err := wr.RetryWithToken(ctx, func(token *string) (interface{}, error) {
		req := &waf.DeleteByteMatchSetInput{
			ChangeToken:    token,
			ByteMatchSetId: aws.String(d.Id()),
		}
		log.Printf("[INFO] Deleting WAF ByteMatchSet: %s", d.Id())
		return conn.DeleteByteMatchSet(ctx, req)
	})

	if errs.IsA[*awstypes.WAFNonexistentItemException](err) {
		return diags
	}

	if err != nil {
		return sdkdiag.AppendErrorf(diags, "deleting WAF ByteMatchSet: %s", err)
	}

	return diags
}

func updateByteMatchSetResource(ctx context.Context, id string, oldT, newT []interface{}, conn *waf.Client) error {
	wr := NewRetryer(conn)
	_, err := wr.RetryWithToken(ctx, func(token *string) (interface{}, error) {
		req := &waf.UpdateByteMatchSetInput{
			ChangeToken:    token,
			ByteMatchSetId: aws.String(id),
			Updates:        diffByteMatchSetTuples(oldT, newT),
		}

		return conn.UpdateByteMatchSet(ctx, req)
	})
	return err
}

func flattenByteMatchTuples(bmt []awstypes.ByteMatchTuple) []interface{} {
	out := make([]interface{}, len(bmt))
	for i, t := range bmt {
		m := make(map[string]interface{})

		if t.FieldToMatch != nil {
			m["field_to_match"] = FlattenFieldToMatch(t.FieldToMatch)
		}
		m["positional_constraint"] = t.PositionalConstraint
		m["target_string"] = string(t.TargetString)
		m["text_transformation"] = t.TextTransformation

		out[i] = m
	}
	return out
}

func diffByteMatchSetTuples(oldT, newT []interface{}) []awstypes.ByteMatchSetUpdate {
	updates := make([]awstypes.ByteMatchSetUpdate, 0)

	for _, ot := range oldT {
		tuple := ot.(map[string]interface{})

		if idx, contains := sliceContainsMap(newT, tuple); contains {
			newT = append(newT[:idx], newT[idx+1:]...)
			continue
		}

		updates = append(updates, awstypes.ByteMatchSetUpdate{
			Action: awstypes.ChangeActionDelete,
			ByteMatchTuple: &awstypes.ByteMatchTuple{
				FieldToMatch:         ExpandFieldToMatch(tuple["field_to_match"].([]interface{})[0].(map[string]interface{})),
				PositionalConstraint: awstypes.PositionalConstraint(tuple["positional_constraint"].(string)),
				TargetString:         []byte(tuple["target_string"].(string)),
				TextTransformation:   awstypes.TextTransformation(tuple["text_transformation"].(string)),
			},
		})
	}

	for _, nt := range newT {
		tuple := nt.(map[string]interface{})

		updates = append(updates, awstypes.ByteMatchSetUpdate{
			Action: awstypes.ChangeActionInsert,
			ByteMatchTuple: &awstypes.ByteMatchTuple{
				FieldToMatch:         ExpandFieldToMatch(tuple["field_to_match"].([]interface{})[0].(map[string]interface{})),
				PositionalConstraint: awstypes.PositionalConstraint(tuple["positional_constraint"].(string)),
				TargetString:         []byte(tuple["target_string"].(string)),
				TextTransformation:   awstypes.TextTransformation(tuple["text_transformation"].(string)),
			},
		})
	}
	return updates
}<|MERGE_RESOLUTION|>--- conflicted
+++ resolved
@@ -51,17 +51,10 @@
 										Type:     schema.TypeString,
 										Optional: true,
 									},
-<<<<<<< HEAD
-									"type": {
+									names.AttrType: {
 										Type:             schema.TypeString,
 										Required:         true,
 										ValidateDiagFunc: enum.Validate[awstypes.MatchFieldType](),
-=======
-									names.AttrType: {
-										Type:         schema.TypeString,
-										Required:     true,
-										ValidateFunc: validation.StringInSlice(waf.MatchFieldType_Values(), false),
->>>>>>> 6b2a794a
 									},
 								},
 							},
@@ -111,13 +104,8 @@
 
 func resourceByteMatchSetRead(ctx context.Context, d *schema.ResourceData, meta interface{}) diag.Diagnostics {
 	var diags diag.Diagnostics
-<<<<<<< HEAD
-	conn := meta.(*conns.AWSClient).WAFClient(ctx)
-	log.Printf("[INFO] Reading WAF ByteMatchSet: %s", d.Get("name").(string))
-=======
-	conn := meta.(*conns.AWSClient).WAFConn(ctx)
+	conn := meta.(*conns.AWSClient).WAFClient(ctx)
 	log.Printf("[INFO] Reading WAF ByteMatchSet: %s", d.Get(names.AttrName).(string))
->>>>>>> 6b2a794a
 	params := &waf.GetByteMatchSetInput{
 		ByteMatchSetId: aws.String(d.Id()),
 	}
