// Copyright (c) HashiCorp, Inc.
// SPDX-License-Identifier: MPL-2.0

package iot

import (
	"context"
	"log"

	"github.com/YakDriver/regexache"
	"github.com/aws/aws-sdk-go-v2/aws"
	"github.com/aws/aws-sdk-go-v2/service/iot"
	awstypes "github.com/aws/aws-sdk-go-v2/service/iot/types"
	"github.com/hashicorp/terraform-plugin-sdk/v2/diag"
	"github.com/hashicorp/terraform-plugin-sdk/v2/helper/retry"
	"github.com/hashicorp/terraform-plugin-sdk/v2/helper/schema"
	"github.com/hashicorp/terraform-plugin-sdk/v2/helper/validation"
	"github.com/hashicorp/terraform-provider-aws/internal/conns"
	"github.com/hashicorp/terraform-provider-aws/internal/enum"
	"github.com/hashicorp/terraform-provider-aws/internal/errs"
	"github.com/hashicorp/terraform-provider-aws/internal/errs/sdkdiag"
	tftags "github.com/hashicorp/terraform-provider-aws/internal/tags"
	"github.com/hashicorp/terraform-provider-aws/internal/tfresource"
	"github.com/hashicorp/terraform-provider-aws/internal/verify"
	"github.com/hashicorp/terraform-provider-aws/names"
)

const (
	provisioningHookPayloadVersion2020_04_01 = "2020-04-01"
)

func provisioningHookPayloadVersion_Values() []string {
	return []string{
		provisioningHookPayloadVersion2020_04_01,
	}
}

// @SDKResource("aws_iot_provisioning_template", name="Provisioning Template")
// @Tags(identifierAttribute="arn")
func ResourceProvisioningTemplate() *schema.Resource {
	return &schema.Resource{
		CreateWithoutTimeout: resourceProvisioningTemplateCreate,
		ReadWithoutTimeout:   resourceProvisioningTemplateRead,
		UpdateWithoutTimeout: resourceProvisioningTemplateUpdate,
		DeleteWithoutTimeout: resourceProvisioningTemplateDelete,

		Importer: &schema.ResourceImporter{
			StateContext: schema.ImportStatePassthroughContext,
		},

		Schema: map[string]*schema.Schema{
			names.AttrARN: {
				Type:     schema.TypeString,
				Computed: true,
			},
			"default_version_id": {
				Type:     schema.TypeInt,
				Computed: true,
			},
			names.AttrDescription: {
				Type:         schema.TypeString,
				Optional:     true,
				ValidateFunc: validation.StringLenBetween(0, 500),
			},
			names.AttrEnabled: {
				Type:     schema.TypeBool,
				Optional: true,
				Default:  false,
			},
			names.AttrName: {
				Type:     schema.TypeString,
				Required: true,
				ForceNew: true,
				ValidateFunc: validation.All(
					validation.StringLenBetween(1, 36),
					validation.StringMatch(regexache.MustCompile(`^[0-9A-Za-z_-]+$`), "must contain only alphanumeric characters and/or the following: _-"),
				),
			},
			"pre_provisioning_hook": {
				Type:     schema.TypeList,
				Optional: true,
				MaxItems: 1,
				Elem: &schema.Resource{
					Schema: map[string]*schema.Schema{
						"payload_version": {
							Type:         schema.TypeString,
							Optional:     true,
							Default:      provisioningHookPayloadVersion2020_04_01,
							ValidateFunc: validation.StringInSlice(provisioningHookPayloadVersion_Values(), false),
						},
						names.AttrTargetARN: {
							Type:         schema.TypeString,
							Required:     true,
							ValidateFunc: verify.ValidARN,
						},
					},
				},
			},
			"provisioning_role_arn": {
				Type:         schema.TypeString,
				Required:     true,
				ValidateFunc: verify.ValidARN,
			},
			names.AttrTags:    tftags.TagsSchema(),
			names.AttrTagsAll: tftags.TagsSchemaComputed(),
			"template_body": {
				Type:     schema.TypeString,
				Required: true,
				ValidateFunc: validation.All(
					validation.StringIsJSON,
					validation.StringLenBetween(0, 10240),
				),
			},
			names.AttrType: {
				Type:             schema.TypeString,
				Optional:         true,
				Computed:         true,
				ForceNew:         true,
				ValidateDiagFunc: enum.Validate[awstypes.TemplateType](),
			},
		},

		CustomizeDiff: verify.SetTagsDiff,
	}
}

func resourceProvisioningTemplateCreate(ctx context.Context, d *schema.ResourceData, meta interface{}) diag.Diagnostics {
	var diags diag.Diagnostics

	conn := meta.(*conns.AWSClient).IoTClient(ctx)

	name := d.Get(names.AttrName).(string)
	input := &iot.CreateProvisioningTemplateInput{
		Enabled:      aws.Bool(d.Get(names.AttrEnabled).(bool)),
		Tags:         getTagsIn(ctx),
		TemplateName: aws.String(name),
	}

	if v, ok := d.GetOk(names.AttrDescription); ok {
		input.Description = aws.String(v.(string))
	}

	if v, ok := d.GetOk("pre_provisioning_hook"); ok && len(v.([]interface{})) > 0 && v.([]interface{})[0] != nil {
		input.PreProvisioningHook = expandProvisioningHook(v.([]interface{})[0].(map[string]interface{}))
	}

	if v, ok := d.GetOk("provisioning_role_arn"); ok {
		input.ProvisioningRoleArn = aws.String(v.(string))
	}

	if v, ok := d.GetOk("template_body"); ok {
		input.TemplateBody = aws.String(v.(string))
	}

	if v, ok := d.Get(names.AttrType).(awstypes.TemplateType); ok && v != "" {
		input.Type = v
	}

	outputRaw, err := tfresource.RetryWhenIsA[*awstypes.InvalidRequestException](ctx, propagationTimeout,
		func() (interface{}, error) {
			return conn.CreateProvisioningTemplate(ctx, input)
		})

	if err != nil {
		return sdkdiag.AppendErrorf(diags, "creating IoT Provisioning Template (%s): %s", name, err)
	}

	d.SetId(aws.ToString(outputRaw.(*iot.CreateProvisioningTemplateOutput).TemplateName))

	return append(diags, resourceProvisioningTemplateRead(ctx, d, meta)...)
}

func resourceProvisioningTemplateRead(ctx context.Context, d *schema.ResourceData, meta interface{}) diag.Diagnostics {
	var diags diag.Diagnostics

	conn := meta.(*conns.AWSClient).IoTClient(ctx)

	output, err := findProvisioningTemplateByName(ctx, conn, d.Id())

	if !d.IsNewResource() && tfresource.NotFound(err) {
		log.Printf("[WARN] IoT Provisioning Template %s not found, removing from state", d.Id())
		d.SetId("")
		return diags
	}

	if err != nil {
		return sdkdiag.AppendErrorf(diags, "reading IoT Provisioning Template (%s): %s", d.Id(), err)
	}

	d.Set(names.AttrARN, output.TemplateArn)
	d.Set("default_version_id", output.DefaultVersionId)
	d.Set(names.AttrDescription, output.Description)
	d.Set(names.AttrEnabled, output.Enabled)
	d.Set(names.AttrName, output.TemplateName)
	if output.PreProvisioningHook != nil {
		if err := d.Set("pre_provisioning_hook", []interface{}{flattenProvisioningHook(output.PreProvisioningHook)}); err != nil {
			return sdkdiag.AppendErrorf(diags, "setting pre_provisioning_hook: %s", err)
		}
	} else {
		d.Set("pre_provisioning_hook", nil)
	}
	d.Set("provisioning_role_arn", output.ProvisioningRoleArn)
	d.Set("template_body", output.TemplateBody)
	d.Set(names.AttrType, output.Type)

	return diags
}

func resourceProvisioningTemplateUpdate(ctx context.Context, d *schema.ResourceData, meta interface{}) diag.Diagnostics {
	var diags diag.Diagnostics

	conn := meta.(*conns.AWSClient).IoTClient(ctx)

	if d.HasChange("template_body") {
		input := &iot.CreateProvisioningTemplateVersionInput{
			SetAsDefault: true,
			TemplateBody: aws.String(d.Get("template_body").(string)),
			TemplateName: aws.String(d.Id()),
		}

		log.Printf("[DEBUG] Creating IoT Provisioning Template version: %s", d.Id())
		_, err := conn.CreateProvisioningTemplateVersion(ctx, input)

		if err != nil {
			return sdkdiag.AppendErrorf(diags, "creating IoT Provisioning Template (%s) version: %s", d.Id(), err)
		}
	}

	if d.HasChanges(names.AttrDescription, names.AttrEnabled, "provisioning_role_arn", "pre_provisioning_hook") {
		input := &iot.UpdateProvisioningTemplateInput{
			Description:         aws.String(d.Get(names.AttrDescription).(string)),
			Enabled:             aws.Bool(d.Get(names.AttrEnabled).(bool)),
			ProvisioningRoleArn: aws.String(d.Get("provisioning_role_arn").(string)),
			TemplateName:        aws.String(d.Id()),
		}

		if v, ok := d.GetOk("pre_provisioning_hook"); ok && len(v.([]interface{})) > 0 && v.([]interface{})[0] != nil {
			input.PreProvisioningHook = expandProvisioningHook(v.([]interface{})[0].(map[string]interface{}))
		}

		log.Printf("[DEBUG] Updating IoT Provisioning Template: %s", d.Id())
		_, err := tfresource.RetryWhenIsA[*awstypes.InvalidRequestException](ctx, propagationTimeout,
			func() (interface{}, error) {
				return conn.UpdateProvisioningTemplate(ctx, input)
			})

		if err != nil {
			return sdkdiag.AppendErrorf(diags, "updating IoT Provisioning Template (%s): %s", d.Id(), err)
		}
	}

	return append(diags, resourceProvisioningTemplateRead(ctx, d, meta)...)
}

func resourceProvisioningTemplateDelete(ctx context.Context, d *schema.ResourceData, meta interface{}) diag.Diagnostics {
	var diags diag.Diagnostics

	conn := meta.(*conns.AWSClient).IoTClient(ctx)

	log.Printf("[INFO] Deleting IoT Provisioning Template: %s", d.Id())
	_, err := conn.DeleteProvisioningTemplate(ctx, &iot.DeleteProvisioningTemplateInput{
		TemplateName: aws.String(d.Id()),
	})

	if errs.IsA[*awstypes.ResourceNotFoundException](err) {
		return diags
	}

	if err != nil {
		return sdkdiag.AppendErrorf(diags, "deleting IoT Provisioning Template (%s): %s", d.Id(), err)
	}

	return diags
}

func flattenProvisioningHook(apiObject *awstypes.ProvisioningHook) map[string]interface{} {
	if apiObject == nil {
		return nil
	}

	tfMap := map[string]interface{}{}

	if v := apiObject.PayloadVersion; v != nil {
		tfMap["payload_version"] = aws.ToString(v)
	}

	if v := apiObject.TargetArn; v != nil {
<<<<<<< HEAD
		tfMap["target_arn"] = aws.ToString(v)
=======
		tfMap[names.AttrTargetARN] = aws.StringValue(v)
>>>>>>> f6efa6cf
	}

	return tfMap
}

func expandProvisioningHook(tfMap map[string]interface{}) *awstypes.ProvisioningHook {
	if tfMap == nil {
		return nil
	}

	apiObject := &awstypes.ProvisioningHook{}

	if v, ok := tfMap["payload_version"].(string); ok && v != "" {
		apiObject.PayloadVersion = aws.String(v)
	}

	if v, ok := tfMap[names.AttrTargetARN].(string); ok && v != "" {
		apiObject.TargetArn = aws.String(v)
	}

	return apiObject
}

func findProvisioningTemplateByName(ctx context.Context, conn *iot.Client, name string) (*iot.DescribeProvisioningTemplateOutput, error) {
	input := &iot.DescribeProvisioningTemplateInput{
		TemplateName: aws.String(name),
	}

	output, err := conn.DescribeProvisioningTemplate(ctx, input)

	if errs.IsA[*awstypes.ResourceNotFoundException](err) {
		return nil, &retry.NotFoundError{
			LastError:   err,
			LastRequest: input,
		}
	}

	if err != nil {
		return nil, err
	}

	if output == nil {
		return nil, tfresource.NewEmptyResultError(input)
	}

	return output, nil
}<|MERGE_RESOLUTION|>--- conflicted
+++ resolved
@@ -285,11 +285,7 @@
 	}
 
 	if v := apiObject.TargetArn; v != nil {
-<<<<<<< HEAD
-		tfMap["target_arn"] = aws.ToString(v)
-=======
-		tfMap[names.AttrTargetARN] = aws.StringValue(v)
->>>>>>> f6efa6cf
+		tfMap[names.AttrTargetARN] = aws.ToString(v)
 	}
 
 	return tfMap
