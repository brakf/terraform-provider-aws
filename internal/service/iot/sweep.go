--- conflicted
+++ resolved
@@ -152,31 +152,11 @@
 
 	out, err := conn.ListPolicies(ctx, input)
 
-<<<<<<< HEAD
 	for _, v := range out.Policies {
 		policyName := v.PolicyName
 		input := &iot.ListTargetsForPolicyInput{
 			PolicyName: policyName,
 		}
-=======
-		for _, v := range page.Policies {
-			policyName := aws.StringValue(v.PolicyName)
-			input := &iot.ListTargetsForPolicyInput{
-				PolicyName: aws.String(policyName),
-			}
-
-			err := conn.ListTargetsForPolicyPagesWithContext(ctx, input, func(page *iot.ListTargetsForPolicyOutput, lastPage bool) bool {
-				if page == nil {
-					return !lastPage
-				}
-
-				for _, v := range page.Targets {
-					r := ResourcePolicyAttachment()
-					d := r.Data(nil)
-					d.SetId(fmt.Sprintf("%s|%s", policyName, aws.StringValue(v)))
-					d.Set(names.AttrPolicy, policyName)
-					d.Set(names.AttrTarget, v)
->>>>>>> e71921f4
 
 		output, err := conn.ListTargetsForPolicy(ctx, input)
 
@@ -185,7 +165,7 @@
 			d := r.Data(nil)
 			d.SetId(fmt.Sprintf("%s|%s", aws.ToString(policyName), v))
 			d.Set(names.AttrPolicy, policyName)
-			d.Set("target", v)
+			d.Set(names.AttrTarget, v)
 
 			sweepResources = append(sweepResources, sweep.NewSweepResource(r, d, client))
 		}
