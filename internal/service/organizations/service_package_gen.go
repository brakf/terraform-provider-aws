--- conflicted
+++ resolved
@@ -46,13 +46,12 @@
 			TypeName: "aws_organizations_organizational_units",
 		},
 		{
-<<<<<<< HEAD
+			Factory:  DataSourcePolicies,
+			TypeName: "aws_organizations_policies",
+		},
+		{
 			Factory:  DataSourcePoliciesForTarget,
 			TypeName: "aws_organizations_policies_for_target",
-=======
-			Factory:  DataSourcePolicies,
-			TypeName: "aws_organizations_policies",
->>>>>>> c406c8c2
 		},
 		{
 			Factory:  DataSourcePolicy,
