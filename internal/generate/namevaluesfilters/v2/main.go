// Copyright (c) HashiCorp, Inc.
// SPDX-License-Identifier: MPL-2.0

//go:build generate
// +build generate

package main

import (
	_ "embed"
	"sort"
	"text/template"

	"github.com/hashicorp/terraform-provider-aws/internal/generate/common"
	namevaluesfiltersv2 "github.com/hashicorp/terraform-provider-aws/internal/namevaluesfilters/v2"
	"github.com/hashicorp/terraform-provider-aws/names"
)

type TemplateData struct {
	SliceServiceNames []string
}

func main() {
	const (
		filename = `service_filters_gen.go`
	)
	g := common.NewGenerator()

	g.Infof("Generating internal/namevaluesfilters/v2/%s", filename)

	// Representing types such as []*ec2.Filter, []*rds.Filter, ...
	sliceServiceNames := []string{
<<<<<<< HEAD
		"imagebuilder",
=======
		"licensemanager",
>>>>>>> 74ed37c9
		"rds",
		"secretsmanager",
		"route53resolver",
	}
	// Always sort to reduce any potential generation churn
	sort.Strings(sliceServiceNames)

	td := TemplateData{
		SliceServiceNames: sliceServiceNames,
	}
	templateFuncMap := template.FuncMap{
		"FilterPackage":         namevaluesfiltersv2.ServiceFilterPackage,
		"FilterPackagePrefix":   namevaluesfiltersv2.ServiceFilterPackagePrefix,
		"FilterType":            namevaluesfiltersv2.ServiceFilterType,
		"FilterTypeNameField":   namevaluesfiltersv2.ServiceFilterTypeNameField,
		"FilterTypeNameFunc":    namevaluesfiltersv2.ServiceFilterTypeNameFunc,
		"FilterTypeValuesField": namevaluesfiltersv2.ServiceFilterTypeValuesField,
		"ProviderNameUpper":     names.ProviderNameUpper,
	}

	d := g.NewGoFileDestination(filename)

	if err := d.WriteTemplate("namevaluesfiltersv2", tmpl, td, templateFuncMap); err != nil {
		g.Fatalf("generating file (%s): %s", filename, err)
	}

	if err := d.Write(); err != nil {
		g.Fatalf("generating file (%s): %s", filename, err)
	}
}

//go:embed file.tmpl
var tmpl string<|MERGE_RESOLUTION|>--- conflicted
+++ resolved
@@ -30,11 +30,8 @@
 
 	// Representing types such as []*ec2.Filter, []*rds.Filter, ...
 	sliceServiceNames := []string{
-<<<<<<< HEAD
 		"imagebuilder",
-=======
 		"licensemanager",
->>>>>>> 74ed37c9
 		"rds",
 		"secretsmanager",
 		"route53resolver",
